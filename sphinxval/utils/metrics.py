import numpy as np
import pandas as pd
from sklearn.utils.validation import check_consistent_length
from sklearn.utils.validation import check_array
from sklearn.metrics import brier_score_loss
from scipy.stats import pearsonr
from scipy.stats import spearmanr
from sklearn.metrics import brier_score_loss
import math
import statistics
import sklearn.metrics as skl

__version__ = "0.7"
__author__ = "Phil Quinn"
__maintainer__ = "Kathryn Whitman"
__email__ = "kathryn.whitman@nasa.gov"

# Changes in 0.4: Added calc_contingency_bool which generates scores from
#   boolean all clear predictions.
#   Added Brier Skill Score.
#2022-02-07, Changes in 0.5: Added RMSE and RMSLE
#2023-03-21, Changes in 0.6: Fixed HSS calculation in two places
#2023-05-08, Changes in 0.7: Added in a try and except in calc_pearson and changed
#   syntax in calc_contingency_bool as found was crashing on another system.
#2024-02-28, Changes: added Brier skill score, SEDS, and ROC curve. Added
#   comments defining metrics and their various names

'''Contains functions for calculating various metrics used
    for comparing modeled forecast results to observations.
    Written on 2020-07-17.
    Updated 2022-02-07.
'''

def switch_error_func(metric, y_true, y_pred):
    """
    Switch statement for ease of use

    Parameters
    ----------
    metric : string
        Desired metric to be calculated
        Can only be a metric from the list below

    y_true : array-like
        Observed (true) values

    y_pred : array-like
        Forecasted (estimated) values

    Returns
    -------
    error : array-like
        Error between forecast and observation
    """
    if len(y_true) < 1: return None
    
    func = {
        'E': calc_E,                        # Error
        'AE': calc_AE,                      # Absolute Error        
        'LE': calc_LE,                      # Log Error
        'ALE': calc_ALE,                    # Absolute Log Error
        'SE': calc_SE,                      # Squared Error
        'SLE': calc_SLE,                    # Squared Log Error
        'RMSE': calc_RMSE,                  # Root Mean Squared Error
        'RMSLE': calc_RMSLE,                # Root Mean Squared Log Error
        'PE': calc_PE,                      # Percent Error
        'APE': calc_APE,                    # Absolute Percent Error, absolute percentage deviation
#        'PLE': calc_PLE,                   # Percent Log Error
#        'APLE': calc_APLE,                 # Absolute Percent Log Error
        'SPE': calc_SPE,                    # Symmetric Percent Error
        'SAPE': calc_SAPE,                  # Symmetric Absolute Percent Error
#        'SPLE': calc_SPLE,                 # Symmetric Percent Log Error
 #       'SAPLE': calc_SAPLE,               # Symmetric Absolute Percent Log Error
        'r': calc_pearson,                  # Pearson, linear correlation coefficient
        'MAR': calc_MAR,                    # Mean Accuracy Ratio
        'MdSA': calc_MdSA,                  # Median Symmetric  Accuracy
        'spearman': calc_spearman,          # Spearman, rank order correlation coefficient
        # 'brier': calc_brier   #Probably shouldn't be here since is a probability metric
        }.get(metric)

    if not callable(func):
        raise ValueError(str(metric) + " is an invalid metric.")

    error = func(y_true, y_pred)

    return error


def calc_mean(metric):
    """
    Calculates the mean of any error type
    Ignores NANs and +/-infinity

    Parameters
    ----------
    metric : array-like
        Values of the metric for each data point

    Returns
    -------
    mean : float
        Mean error between forecast and observation
    """

    metric = np.asarray(metric)

    return np.nanmean(metric[np.isfinite(metric)])


def calc_E(y_true, y_pred):
    """
    Calculates a variant of standard error

    Best value is 0.0
    Range is (-inf,inf)
    No asymptotes

    Note: Defined in the non-standard way as error = y_pred - y_true
        so that a negative error means the model is underforecasting

    Parameters
    ----------
    y_true : array-like
        Observed (true) values

    y_pred : array-like
        Forecasted (estimated) values

    Returns
    -------
    error : array-like
        Error between forecast and observation

    Formula
    -------
    E = y_pred - y_true
    """

    check_consistent_length(y_true, y_pred)

    y_true = check_array(y_true, force_all_finite=True, ensure_2d=False)
    y_pred = check_array(y_pred, force_all_finite=True, ensure_2d=False)

    return y_pred - y_true


def calc_AE(y_true, y_pred):
    """
    Calculates absolute error

    Best value is 0.0
    Range is [0.0,inf)
    No asymptotes

    Note: Defined in the non-standard way as error = y_pred - y_true
        so that a negative error means the model is underforecasting

    Parameters
    ----------
    y_true : array-like
        Observed (true) values

    y_pred : array-like
        Forecasted (estimated) values

    Returns
    -------
    error : array-like
        Error between forecast and observation

    Formula
    -------
    AE = |y_pred - y_true|
    """

    check_consistent_length(y_true, y_pred)

    y_true = check_array(y_true, force_all_finite=True, ensure_2d=False)
    y_pred = check_array(y_pred, force_all_finite=True, ensure_2d=False)

    return np.abs(y_pred - y_true)


def calc_LE(y_true, y_pred):
    """
    Calculates log (base 10) error

    Best value is 0.0
    Range is (-inf,inf)
    No asymptotes

    Note: Defined in the non-standard way as error = y_pred - y_true
        so that a negative error means the model is underforecasting

    Parameters
    ----------
    y_true : array-like
        Observed (true) values

    y_pred : array-like
        Forecasted (estimated) values

    Returns
    -------
    error : array-like
        Error between forecast and observation

    Formula
    -------
    LE = log10(y_pred) - log10(y_true)
    """

    check_consistent_length(y_true, y_pred)

    y_true = check_array(y_true, force_all_finite=True, ensure_2d=False)
    y_pred = check_array(y_pred, force_all_finite=True, ensure_2d=False)

    if (y_true < 0).any() or (y_pred < 0).any():
        raise ValueError("Logarithmic Error cannot be used when "
                         "targets contain negative values.")

    return np.log10(y_pred) - np.log10(y_true)


def calc_ALE(y_true, y_pred):
    """
    Calculates absolute log (base 10) error

    Best value is 0.0
    Range is [0.0,inf)
    No asymptotes

    Note: Defined in the non-standard way as error = y_pred - y_true
        so that a negative error means the model is underforecasting

    Parameters
    ----------
    y_true : array-like
        Observed (true) values

    y_pred : array-like
        Forecasted (estimated) values

    Returns
    -------
    error : array-like
        Error between forecast and observation

    Formula
    -------
    ALE = |log10(y_pred) - log10(y_true)|
    """

    check_consistent_length(y_true, y_pred)

    y_true = check_array(y_true, force_all_finite=True, ensure_2d=False)
    y_pred = check_array(y_pred, force_all_finite=True, ensure_2d=False)

    if (y_true < 0).any() or (y_pred < 0).any():
        raise ValueError("Absolute Logarithmic Error cannot be used when "
                         "targets contain negative values.")

    return np.abs(np.log10(y_pred) - np.log10(y_true))


def calc_SE(y_true, y_pred):
    """
    Calculates squared error

    Best value is 0.0
    Range is [0.0,inf)
    No asymptotes

    Note: Defined in the non-standard way as error = y_pred - y_true
        so that a negative error means the model is underforecasting

    Parameters
    ----------
    y_true : array-like
        Observed (true) values

    y_pred : array-like
        Forecasted (estimated) values

    Returns
    -------
    error : array-like
        Error between forecast and observation

    Formula
    -------
    SE = (y_pred - y_true)**2
    """

    check_consistent_length(y_true, y_pred)

    y_true = check_array(y_true, force_all_finite=True, ensure_2d=False)
    y_pred = check_array(y_pred, force_all_finite=True, ensure_2d=False)

    return (y_pred - y_true)**2


def calc_SLE(y_true, y_pred):
    """
    Calculates squared log (base 10) error

    Best value is 0.0
    Range is [0.0,inf)
    No asymptotes

    Note: Defined in the non-standard way as error = y_pred - y_true
        so that a negative error means the model is underforecasting

    Parameters
    ----------
    y_true : array-like
        Observed (true) values

    y_pred : array-like
        Forecasted (estimated) values

    Returns
    -------
    error : array-like
        Error between forecast and observation

    Formula
    -------
    SLE = (log10(y_pred) - log10(y_true))**2
    """

    check_consistent_length(y_true, y_pred)

    y_true = check_array(y_true, force_all_finite=True, ensure_2d=False)
    y_pred = check_array(y_pred, force_all_finite=True, ensure_2d=False)

    if (y_true < 0).any() or (y_pred < 0).any():
        raise ValueError("Squared Logarithmic Error cannot be used when "
                         "targets contain negative values.")

    return (np.log10(y_pred) - np.log10(y_true))**2
    
    
#KW
def calc_RMSE(y_true, y_pred):
    """
    Calculates root mean squared error

    Best value is 0.0
    Range is [0.0,inf)
    No asymptotes

    Note: Defined in the non-standard way as error = y_pred - y_true
        so that a negative error means the model is underforecasting

    Parameters
    ----------
    y_true : array-like
        Observed (true) values

    y_pred : array-like
        Forecasted (estimated) values

    Returns
    -------
    error : float
        Error between forecast and observation

    Formula
    -------
<<<<<<< HEAD
    RMSE = sqrt(sum((y_pred - y_true)**2) / N)
=======
    RMSE = sqrt(sum(y_pred - y_true)**2/N)
>>>>>>> 32aeee34
    where N is the number of prediction-observation pairs
    """

    check_consistent_length(y_true, y_pred)

    y_true = check_array(y_true, force_all_finite=True, ensure_2d=False)
    y_pred = check_array(y_pred, force_all_finite=True, ensure_2d=False)
    
    error = (y_pred - y_true)**2
    rmse = math.sqrt(sum(error)/len(error))

    return rmse

#KW
def calc_RMSLE(y_true, y_pred):
    """
    Calculates root mean squared log (base 10) error

    Best value is 0.0
    Range is [0.0,inf)
    No asymptotes

    Note: Defined in the non-standard way as error = y_pred - y_true
        so that a negative error means the model is underforecasting

    Parameters
    ----------
    y_true : array-like
        Observed (true) values

    y_pred : array-like
        Forecasted (estimated) values

    Returns
    -------
    error : float
        Error between forecast and observation

    Formula
    -------
<<<<<<< HEAD
    RMSLE = sqrt(sum((log10(y_pred) - log10(y_true))**2) / N)
=======
    RMSLE = sqrt(sum(log10(y_pred) - log10(y_true))**2/N)
>>>>>>> 32aeee34
    where N is the number of prediction-observation pairs
    """

    check_consistent_length(y_true, y_pred)

    y_true = check_array(y_true, force_all_finite=True, ensure_2d=False)
    y_pred = check_array(y_pred, force_all_finite=True, ensure_2d=False)

    if (y_true < 0).any() or (y_pred < 0).any():
        raise ValueError("Squared Logarithmic Error cannot be used when "
                         "targets contain negative values.")

    error = (np.log10(y_pred) - np.log10(y_true))**2
    rmsle = math.sqrt(sum(error)/len(error))

    return rmsle



def calc_PE(y_true, y_pred):
    """
    Calculates percent error

    Best value is 0.0
    Range is (-inf,inf)
    Asymptote at y_true = 0

    Note: Defined in the non-standard way as error = y_pred - y_true
        so that a negative error means the model is underforecasting

    Parameters
    ----------
    y_true : array-like
        Observed (true) values

    y_pred : array-like
        Forecasted (estimated) values

    Returns
    -------
    error : array-like
        Error between forecast and observation

    Formula
    -------
    PE = (y_pred - y_true) / y_true
    """

    check_consistent_length(y_true, y_pred)

    y_true = check_array(y_true, force_all_finite=True, ensure_2d=False)
    y_pred = check_array(y_pred, force_all_finite=True, ensure_2d=False)

    if (y_true == 0).any():
        raise ValueError("Percent Error cannot be used when "
                         "targets contain values of zero.")

    return (y_pred - y_true) / y_true


def calc_APE(y_true, y_pred):
    """
    Calculates absolute percent error

    Best value is 0.0
    Range is [0.0,inf)
    Asymptote at y_true = 0

    Note: Defined in the non-standard way as error = y_pred - y_true
        so that a negative error means the model is underforecasting

    Parameters
    ----------
    y_true : array-like
        Observed (true) values

    y_pred : array-like
        Forecasted (estimated) values

    Returns
    -------
    error : array-like
        Error between forecast and observation

    Formula
    -------
    APE = |(y_pred - y_true) / y_true|
    """

    check_consistent_length(y_true, y_pred)

    y_true = check_array(y_true, force_all_finite=True, ensure_2d=False)
    y_pred = check_array(y_pred, force_all_finite=True, ensure_2d=False)

    if (y_true == 0).any():
        raise ValueError("Absolute Percent Error cannot be used when "
                         "targets contain values of zero.")

    return np.abs((y_pred - y_true) / y_true)


#def calc_PLE(y_true, y_pred):
#    """
#    Calculates percent log (base 10) error
#
#    Best value is 0.0
#    Range is (-inf,inf)
#    Asymptote at y_true = 1
#
#    Note: Defined in the non-standard way as error = y_pred - y_true
#        so that a negative error means the model is underforecasting
#
#    Parameters
#    ----------
#    y_true : array-like
#        Observed (true) values
#
#    y_pred : array-like
#        Forecasted (estimated) values
#
#    Returns
#    -------
#    error : array-like
#        Error between forecast and observation
#    """
#
#    check_consistent_length(y_true, y_pred)
#
#    y_true = check_array(y_true, force_all_finite=True, ensure_2d=False)
#    y_pred = check_array(y_pred, force_all_finite=True, ensure_2d=False)
#
#    if (y_true < 0).any() or (y_pred < 0).any():
#        raise ValueError("Percent Logarithmic Error cannot be used when "
#                         "targets contain negative values.")
#
#    if (y_true == 1).any():
#        raise ValueError("Percent Logarithmic Error cannot be used when "
#                         "targets contain values of 1.")
#
#    return (np.log10(y_pred) - np.log10(y_true)) / np.log10(y_true)
#
#
#def calc_APLE(y_true, y_pred):
#    """
#    Calculates absolute percent log (base 10) error
#
#    Best value is 0.0
#    Range is [0.0,inf)
#    Asymptote at y_true = 1
#
#    Note: Defined in the non-standard way as error = y_pred - y_true
#        so that a negative error means the model is underforecasting
#
#    Parameters
#    ----------
#    y_true : array-like
#        Observed (true) values
#
#    y_pred : array-like
#        Forecasted (estimated) values
#
#    Returns
#    -------
#    error : array-like
#        Error between forecast and observation
#    """
#
#    check_consistent_length(y_true, y_pred)
#
#    y_true = check_array(y_true, force_all_finite=True, ensure_2d=False)
#    y_pred = check_array(y_pred, force_all_finite=True, ensure_2d=False)
#
#    if (y_true < 0).any() or (y_pred < 0).any():
#        raise ValueError("Absolute Percent Logarithmic Error cannot be used when "
#                         "targets contain negative values.")
#
#    if (y_true == 1).any():
#        raise ValueError("Absolute Percent Logarithmic Error cannot be used when "
#                         "targets contain values of 1.")
#
#    return np.abs(np.log10(y_pred) - np.log10(y_true)) / np.abs(np.log10(y_true))


def calc_SPE(y_true, y_pred):
    """
    Calculates symmetric percent error

    Best value is 0.0
    Range is [-2.0,2.0]
    Asymptote at y_pred + y_true = 0

    Note: Defined in the non-standard way as error = y_pred - y_true
        so that a negative error means the model is underforecasting

    Parameters
    ----------
    y_true : array-like
        Observed (true) values

    y_pred : array-like
        Forecasted (estimated) values

    Returns
    -------
    error : array-like
        Error between forecast and observation

    Formula
    -------
    SPE = 2.0 * (y_pred - y_true) / (y_pred + y_true)
    """

    check_consistent_length(y_true, y_pred)

    y_true = check_array(y_true, force_all_finite=True, ensure_2d=False)
    y_pred = check_array(y_pred, force_all_finite=True, ensure_2d=False)

    if (y_true + y_pred == 0).any():
        raise ValueError("Symmetric Percent Error cannot be used when "
                         "predicted targets and true targets sum to zero.")

    return 2.0 * (y_pred - y_true) / (y_pred + y_true)


def calc_SAPE(y_true, y_pred):
    """
    Calculates symmetric absolute percent error

    Best value is 0.0
    Range is [0.0,2.0]
    Asymptote at |y_pred| + |y_true| = 0

    Note: Defined in the non-standard way as error = y_pred - y_true
        so that a negative error means the model is underforecasting

    Parameters
    ----------
    y_true : array-like
        Observed (true) values

    y_pred : array-like
        Forecasted (estimated) values

    Returns
    -------
    error : array-like
        Error between forecast and observation

    Formula
    -------
    SAPE = 2.0 * |y_pred - y_true| / (|y_pred| + |y_true|)
    """

    check_consistent_length(y_true, y_pred)

    y_true = check_array(y_true, force_all_finite=True, ensure_2d=False)
    y_pred = check_array(y_pred, force_all_finite=True, ensure_2d=False)

    if (np.abs(y_true) + np.abs(y_pred) == 0).any():
        raise ValueError("Symmetric Absolute Percent Error cannot be used when "
                         "predicted targets and true targets sum to zero.")

    return 2.0 * np.abs(y_pred - y_true) / (np.abs(y_pred) + np.abs(y_true))

###Commenting for now because I don't think SPLE and SAPLE are mathematically
###correct expressions.
#def calc_SPLE(y_true, y_pred):
#    """
#    Calculates symmetric percent log (base 10) error
#
#    Best value is 0.0
#    Range is (-inf,inf)
#    Asymptote at log(y_pred) + log(y_true) = 0
#
#    Note: Defined in the non-standard way as error = y_pred - y_true
#        so that a negative error means the model is underforecasting
#
#    Parameters
#    ----------
#    y_true : array-like
#        Observed (true) values
#
#    y_pred : array-like
#        Forecasted (estimated) values
#
#    Returns
#    -------
#    error : array-like
#        error between forecast and observation
#    """
#
#    check_consistent_length(y_true, y_pred)
#
#    y_true = check_array(y_true, force_all_finite=True, ensure_2d=False)
#    y_pred = check_array(y_pred, force_all_finite=True, ensure_2d=False)
#
#    if (y_true < 0).any() or (y_pred < 0).any():
#        raise ValueError("Symmetric Percent Logarithmic Error cannot be used when "
#                         "targets contain negative values.")
#
#    if (np.log10(y_true) + np.log10(y_pred) == 0).any():
#        raise ValueError("Symmetric Percent Logarithmic Error cannot be used when "
#                         "predicted targets and true targets sum to zero.")
#
#    return 2.0 * (np.log10(y_pred) - np.log10(y_true)) / (np.log10(y_pred) + np.log10(y_true))
#
#
#def calc_SAPLE(y_true, y_pred):
#    """
#    Calculates symmetric absolute percent log (base 10) error
#
#    Best value is 0.0
#    Range is [0.0,inf)
#    Asymptote at |log(y_pred)| + |log(y_true)| = 0
#
#    Note: Defined in the non-standard way as error = y_pred - y_true
#        so that a negative error means the model is underforecasting
#
#    Parameters
#    ----------
#    y_true : array-like
#        Observed (true) values
#
#    y_pred : array-like
#        Forecasted (estimated) values
#
#    Returns
#    -------
#    error : array-like
#        error between forecast and observation
#    """
#
#    check_consistent_length(y_true, y_pred)
#
#    y_true = check_array(y_true, force_all_finite=True, ensure_2d=False)
#    y_pred = check_array(y_pred, force_all_finite=True, ensure_2d=False)
#
#    if (y_true < 0).any() or (y_pred < 0).any():
#        raise ValueError("Symmetric Absolute Percent Logarithmic Error cannot be used when "
#                         "targets contain negative values.")
#
#    if (np.abs(np.log10(y_true)) + np.abs(np.log10(y_pred)) == 0).any():
#        raise ValueError("Symmetric Absolute Percent Logarithmic Error cannot be used when "
#                         "predicted targets and true targets sum to zero.")
#
#    return 2.0 * np.abs(np.log10(y_pred) - np.log10(y_true)) / (np.abs(np.log10(y_pred)) + np.abs(np.log10(y_true)))


def calc_pearson(y_true, y_pred, type=""):
    """
    Calculates the pearson coefficient while considering the scale

    Best value is 1.0

    Parameters
    ----------
    y_true : array-like
        Observed (true) values

    y_pred : array-like
        Forecasted (estimated) values
        
    type : string
        may be log, linear, or empty. Empty indicates will attempt
        to calculate both log and linear.
        log - calculate only log coeff
        linear - calculate only linear coeff

    Returns
    -------
    r_lin : float
        Pearson coefficient using linear scale

    r_log : float
        Pearson coefficient using log scale
    """

    check_consistent_length(y_true, y_pred)

    y_true = check_array(y_true, force_all_finite=True, ensure_2d=False)
    y_pred = check_array(y_pred, force_all_finite=True, ensure_2d=False)
    
    r_log = np.nan
    r_lin = np.nan

    
    # calculating r on log scale if possible
    if type == "log" or type == "":
        try:
            r_log = pearsonr(np.log10(y_true), np.log10(y_pred))[0]
        except:
            r_log = np.nan

    if type == "linear" or type == "":
        try:
            r_lin = pearsonr(y_true, y_pred)[0]
        except:
            r_lin = np.nan

    return r_lin, r_log



def calc_brier(y_true, y_pred):
    """
    Calculates the Brier Score from probability predictions.

    Mean squared difference between the predicted probability
    and actual outcome. It can be composed into the sum of
    refinement loss and calibration loss.

    Sensitive to climatological frequency of the event: the 
    more rare an event, the easier it is to get a good BS without 
    having any real skill. 

    Brier score and Brier Skill Score are different metrics,
    the skill score requires a climatological/reference forecast to 
    compare to - this is the subroutine for the Brier Score.

    Best value is 0.0

    Parameters
    ----------
    y_true : array-like
        Observed (true) values (1, 0)

    y_pred : array-like
        Forecasted probabilities

    Returns
    -------
    score : float
        Brier Score

    Formula
    -------
<<<<<<< HEAD
    BS = ((y_pred - y_true)**2) / N
=======
    BS = (y_pred - y_true)**2/N
>>>>>>> 32aeee34
    where N is the number of prediction-observation pairs.
    """

    check_consistent_length(y_true, y_pred)

    # If None exists in the model or
    # in the observations, remove the model-obs pair
    # from the arrays.
    for i in range(len(y_true)-1,-1,-1):
        if y_true[i] == None or y_pred[i] == None:
            y_true.pop(i)
            y_pred.pop(i)

    y_true = check_array(y_true, force_all_finite=True, ensure_2d=False)
    y_pred = check_array(y_pred, force_all_finite=True, ensure_2d=False)

    score = brier_score_loss(y_true, y_pred)

    return score



#CA
def calc_MAR(y_true, y_pred):
    """
    Calculates Mean Accuracy Ratio

    Best value is 1.0
    Range is [0.0, inf)

    Note: 

    Parameters
    ----------
    y_true : array-like
        Observed (true) values

    y_pred : array-like
        Forecasted (estimated) values

    Returns
    -------
    MAR: float
    
    Formula
    -------
    MAR = mean(y_pred / y_true)
    """

    check_consistent_length(y_true, y_pred)

    y_true = check_array(y_true, force_all_finite=True, ensure_2d=False)
    y_pred = check_array(y_pred, force_all_finite=True, ensure_2d=False)

    if (y_true < 0).any() or (y_pred < 0).any():
        raise ValueError("Mean Accuracy Ratio cannot be used when "
                         "targets contain negative values.")


    return np.mean(y_pred / y_true)



# CA
def calc_MdSA(y_true, y_pred):
    """
    Calculates median symmetric accuracy based on eqn 11 in:
    Morley, S. K., Brito, T. V., & Welling, D. T. (2018). 
    Measures of model performance based on the log accuracy ratio.
    Space Weather, 16, 69–88. https://doi.org/10.1002/2017SW001669

    Best value is 1
    Range is [0.0, inf)

    Note: 

    Parameters
    ----------
    y_true : array-like
        Observed (true) values

    y_pred : array-like
        Forecasted (estimated) values

    Returns
    -------
    MSA: float

    Formula
    -------
    MdSA = exp(median(|ln(y_true/y_pred)|)) - 1
    """

    check_consistent_length(y_true, y_pred)

    y_true = check_array(y_true, force_all_finite=True, ensure_2d=False)
    y_pred = check_array(y_pred, force_all_finite=True, ensure_2d=False)

    if (y_true < 0).any() or (y_pred < 0).any():
        raise ValueError("Median symmetric accuracy cannot be used when "
                         "targets contain negative values.")

    #Using the natural log as in the definition of this metric in eqn 11 of the Morley paper
    #Small note - order of y_true and y_pred (in numerator or denominator) does not matter
    #due to property of natural logs and absolute value. So if you compare to MAR the order is
    #flipped but this does not affect the outcome - CA 
    #Removing 100% from definition - RE, KW
    return (np.exp(np.median(np.abs(np.log(y_true / y_pred)))) - 1.0)


#CA
def calc_spearman(y_true, y_pred):
    """
    Calculates the spearman coefficient while considering the scale

    Best value is 1.0

    Parameters
    ----------
    y_true : array-like
        Observed (true) values

    y_pred : array-like
        Forecasted (estimated) values

    Returns
    -------
    SciPy's spearmanr function returns an object with two attributes:
    statistic: float or ndarray
        Spearman correlation matrix or correlation coefficient
        (if only 2 variables are given as parameters). Correlation 
        matrix is square with length equal to total number of 
        variables (columns or rows) in a and b combined.
    pvalue: float
        The p-value for a hypothesis test whose null hypothesis 
        is that two samples have no ordinal correlation.

    I only return the statistic attribute back to the rest of the code

    Spearman coefficients can range from [-1,1] with 0 representing no
    correlation. 
    """

    check_consistent_length(y_true, y_pred)

    y_true = check_array(y_true, force_all_finite=True, ensure_2d=False)
    y_pred = check_array(y_pred, force_all_finite=True, ensure_2d=False)

    s_lin = np.nan

    # calculating the spearman correlation coefficient
    try:
        s_lin = spearmanr(y_true, y_pred).correlation
    except:
        s_lin = np.nan

    return s_lin


#CA
def calc_brier_skill(y_true, y_pred):
    """
    Calculates the Brier Skill score using Hazel Bain's
    climatology probability from SC24 which is 0.033.
    This climatology is not adequate for all solar cycles
    since each solar cycle will be different but there has
    not been a value calculated for SC25 as of yet.

    Best value is 1.0
    Formula
    -------
    BSS = 1 - Brier_score / Brier_score_climatology

    Brier_score_climatology is just using the same formula as
    the model's Brier score but using the climatology probability
    from above.
    """
    check_consistent_length(y_true, y_pred)
    clim = np.ndarray(np.size(y_pred))
    hb_clim = 0.033 #Hazel's climatology (Bain et al. 2021)
    clim.fill(hb_clim)
 
    score = brier_score_loss(y_true, y_pred)
    clim_score = brier_score_loss(y_true, clim)
    BSS = 1 - (score / clim_score)
    return BSS



def check_GSS(h, f, m, n):
    """
    Calculates the Gilbert Skill Score using the contigency table

    Best value is 1.0

    Formula
    -------
<<<<<<< HEAD
    GSS = (h- ((h+f)*(h+m)/n) ) / (h + f + m - ((h+f)*(h+m)/n) )
=======
    GSS = (h-(h+f)*(h+m)/n)/(h+f+m-(h+f)*(h+m)/n)
>>>>>>> 32aeee34
    
    """
    chk = check_div((h+m),n)
    if math.isinf(chk) or math.isnan(chk):
        return chk
    else:
       return check_div((h-(h+f)*(h+m)/n), (h+f+m-(h+f)*(h+m)/n))


def check_SEDS(h, f, m, n):
    """
    check zero values and division
        h - hits
        m - misses
        f - false alarms
        c - correct negatives
        n = h + m + f + c
 
    From Liemohn et al. 2021, RSME is not enough, JASTP Sec 3.2.5 "Extremes"
        SEDS = [ln( (a+b) / N ) + ln( (a+c) / N)] / ln( a/N ) -1
    where a = Hits, b = False Alarms, c = Misses, d = Correct Negatives,
    N = a + b + c + d

    Best value is 1.0
     
    Formula
    -------
<<<<<<< HEAD
    SEDS = ( (ln((h+f)/n)+ln((h+m)/n)) / ln(h/n) ) - 1
=======
    SEDS = ((ln((h+f)/n)+ln((h+m)/n))/ln(h/n)) - 1
>>>>>>> 32aeee34
    """
    #Zero values in numerator or denominator that will cause mathematical errors
    if h+f == 0 or h+m == 0 or h == 0 or n == 0:
        return np.nan

    chk = check_div(np.log((h+f)/n)+np.log((h+m)/n),np.log(h/n))
    if math.isinf(chk) or math.isnan(chk):
        return chk
    else:
        seds = chk - 1
        return seds



def arr_to_df(arr, keys):
    """ Convert arrays into a dataframe.
    
    Parameters
    ----------
    arr : array of arrays
        each sub-array will be converted into a column in the df
        each sub-array must be the same length
        
    keys : arr of strings
        each string is a column name for the corresponding sub-array in arr
        
    Returns
    -------
    df : pandas dataframe
        sub-arrays as columns named as keys
        
    """

    if len(arr) != len(keys):
        sys.exit("metrics.py: arr_to_df: input arrays must be the same length. arr (column values) and keys (column names) must match.")

    dict = {}
    for i in range(len(keys)):
        dict.update({keys[i]: arr[i]})
        
    return pd.DataFrame(dict)



def contingency_scores(h,m,f,c):
    """
    Calculates a variety of metrics from the contigency table

    INPUT:
    
        h : hits
        m : misses
        f : false alarms
        c : correct negatives

    Formulas:
        True Positive (TP) = h
        False Negatives/Misses (FN) = m
        False Positive (FP) = f
        True Negatives (TN) = c
        Percent Correct (PC) = (h+c)/n
        Bias (B)= (h+f)/(h+m)
        Hit Rate (H) = h/(h+m)
        False Alarm Ratio (FAR) = f/(f+h)
        False Alarm Rate (F) = f/(f+c)
        Frequency of Hits (FOH) = h/(h+f)
        Frequency of Misses (FOM) = m/(h+m)
        Probability of Correct Negatives (POCN) = c/(c+f)
        Detection Failure Ratio (DFR) = m/(m+c)
        Frequency of Correct Negatives (FOCN) = c/(c+m)
        Threat Score (TS) = h/(h+f+m)
        Odds Ratio (OR) = hc/fm
        Gilbert Skill Score (GSS) = (h-(h+f)*(h+m)/n)/(h+f+m-(h+f)*(h+m)/n)
        True Skill Score (TSS) = h/(h+m) - f/(f+c)
        Heidke Skill Score (HSS) = 2(hc-fm)/((h+m)(m+c)+(h+f)(f+c))
        Odds Ratio Skill Score (ORSS) = (hc-mf)/(hc+mf)
        Symmetric Extreme Dependency Score (SEDS) = ((ln((h+f)/n)+ln((h+m)/n))/ln(h/n)) - 1
     
    """
    n = h + m + f + c

    # all scores while checking for dividing by zero
    scores = {
    'TP': h,
    'FN': m,
    'FP': f,
    'TN': c,
    'PC': check_div(h+c, n),                           # Accuracy, Percent Correct
    'B': check_div(h+f, h+m),                          # Bias, Precision
    'H': check_div(h, h+m),                            # Hit Rate, Probability of Detection, Recall, Sensitivity
    'FAR': check_div(f, h+f),                          # False Alarm Ratio
    'F': check_div(f, f+c),                            # False Alarm Rate
    'FOH': check_div(h, h+f),                          # Frequency of Hits
    'FOM': check_div(m, h+m),                          # Frequency of Misses
    'POCN': check_div(c, f+c),                         # Probability of Correct Negatives
    'DFR': check_div(m, m+c),                          # Detection Failure Ratio
    'FOCN': check_div(c, m+c),                         # Frequency of Correct Negatives
    'TS': check_div(h, h+f+m),                         # Threat Score, Critical success index
    'OR': check_div(h*c, f*m),                         # Odds Ratio
    'GSS': check_GSS(h, f, m, n),                      # Gilbert Skill score
    'TSS': check_div(h, h+m) - check_div(f, f+c),      # True Skill Score
    'HSS': check_div(2.0 * (h*c - f*m), ((h+m) * (m+c) + (h+f) * (f+c))), # Heidke Skill Score
    'ORSS': check_div((h*c - m*f), (h*c + m*f)),       # Odds Ratio Skill Score
    'SEDS': check_SEDS(h, f, m, n)                     # Symmetric Extreme Dependency Score
    }
    #### Just doing some testing here with likelihood ratios, keep commented out for now
    # print(df[obs_key], df[pred_key])
    # clr_pos = check_div(h, h+m) / (1-check_div(c, c+f))
    # clr_neg = (1-check_div(h, h+m)) / check_div(c, c+f)
    # print(clr_pos, clr_neg)
    # input()
    
    return scores



def calc_contingency(y_true, y_pred, thresh):
    """
    Calculates a contingency table and relevant
    ratios and skill scores based on a given threshold

    Parameters
    ----------
    y_true : array-like
        Observed (true) values

    y_pred : array-like
        Forecasted (estimated) values

    thresh : float
        Threshold between a "yes" event and "no" event

    Returns
    -------
    scores : dictionary
        Ratios and skill scores
    """

    y_true, y_pred = remove_none(y_true, y_pred)
    
    check_consistent_length(y_true, y_pred)

    y_true = check_array(y_true, force_all_finite=True, ensure_2d=False)
    y_pred = check_array(y_pred, force_all_finite=True, ensure_2d=False)

    #Convert to boolean values to match All Clear state
    #True = All Clear (no event), False = Not Clear (event)
    y_true = [not x>=thresh for x in y_true]
    y_pred = [not x>=thresh for x in y_pred]
    
    keys = ["Observed Peak Flux All Clear", "Predicted Peak Flux All Clear"]
    df = arr_to_df([y_true, y_pred], keys)

    scores = calc_contingency_all_clear(df, keys[0], keys[1])
    
    return scores



def calc_contingency_all_clear(df, obs_key, pred_key):
    """
    Calculates a contingency table and relevant
    ratios and skill scores based on booleans that indicate
    all clear. Note that all clear = False indicates that it
    is NOT clear and that a threshold has been crossed.
    
    False = threshold crossed (event)
    True = threshold not crossed (no event)

    Parameters
    ----------
    df : pandas dataframe
        contains observed and predicted all clear values
        
    obs_key : string
        column name containing observed boolean values

    pred_key : string
        column name containing forecasted boolean values


    Returns
    -------
    scores : dictionary
        Ratios and skill scores
        
    """
    
    #HITS: obs = False, pred = False
    result = (df[obs_key] == False) & (df[pred_key] == False)
    h = result.sum(axis=0)
    
    #MISSES: obs = False, pred = True
    result = (df[obs_key] == False) & (df[pred_key] == True)
    m = result.sum(axis=0)
    
    #FALSE POSITIVE: obs = True, pred = False
    result = (df[obs_key] == True) & (df[pred_key] == False)
    f = result.sum(axis=0)

    #TRUE NEGATIVES: obs = True, pred = True
    result = (df[obs_key] == True) & (df[pred_key] == True)
    c = result.sum(axis=0)
    
    scores = contingency_scores(h,m,f,c)
    return scores



def check_div(n, d):
    """
    Checks if dividing by zero
    Needed since contingency table might have 0 as entries

    Parameters
    ----------
    n : float
        Numerator

    d : float
        Denominator

    Returns
    -------
    ret : float
        Returns NAN or +/-inf based on division
    """

    if d == 0:
        if n > 0:
            return np.inf
        elif n < 0:
            return -np.inf
        else:
            return np.nan
    else:
        return n/d


def remove_none(obs, model):
    '''Remove None values from corresponding observations and model lists.
        Only values that are real in both lists are kept.
        obs is a single list of observations
        model is a single list of model forecasts
    '''
    #Error checking
    if len(obs) != len(model):
        sys.exit('remove_none: Both input arrays must be the same length! '
                'Exiting.')
    #Clean None values from observations and remove correponding entries in
    #the model
    bad_index = [bad for bad, value in enumerate(obs) if value == None]
    obs_clean = list(obs)
    model_clean = list(model)
    for bad in sorted(bad_index, reverse=True):
        del obs_clean[bad]
        del model_clean[bad]

    #Clean None values from the model and remove correponding entries in
    #the observations
    bad_index = [bad for bad, value in enumerate(model_clean) if value == None]
    for bad in sorted(bad_index, reverse=True):
        del obs_clean[bad]
        del model_clean[bad]

    return obs_clean, model_clean
    


def receiver_operator_characteristic(obs, pred, model_name):
    """
    Subroutine that does the calculations for the Reciever
    Operator Characteristic (ROC) using the scikitlearn package.

    Parameters
    ----------
    obs : array-like
        Observed (true) values

    pred : array-like
        Forecasted (estimated) values

    model_name : string
        String containing the model name,
        used as part of the plotting for the
        RO

    Returns
    -------
    roc_auc : float
        Area under the ROC curve
        Ideal values are closer to 1 (random guess will be 1/2)

    roc_curve_plt : sklearn.metrics._plot.roc_curve.RocCurveDisplay
        Figure generated by the scikitlearn package to create
        the ROC plot - which is returned and added to as part of 
        validation.py

    Details
    -------
    ROC is calculated by comparing the predicted probabilities to
    various probabality thresholds defining event/no event and using that
    to calculate false positive rate and true positive rate at each threshold.

    The area under the curve is calculated by integrating the resulting line
    that is generated by the false positive rate and true positive rate for 
    each threshold. A value closer to 1 is ideal as it represents no increase in 
    false positives until the true positive rate is at 1.

    In validation.py, a diagonal line is added to the ROC plot to represent
    a random guess, and the model's result can be compared to this guess. Models
    above the diagonal line represent having some level of skill, and below/on the 
    diagonal having no skill. 
    """
    fpr, tpr, thresholds = skl.roc_curve(obs, pred) # fpr: false positive rate, tpr: true positive rate, thresholds: Decreasing thresholds on the decision function used to compute fpr and tpr. 
    roc_auc = skl.auc(fpr, tpr) # Area under the curve 
    roc_curve_plt = skl.RocCurveDisplay(fpr=fpr, tpr=tpr, roc_auc=roc_auc,estimator_name=model_name)
    return roc_auc, roc_curve_plt



def remove_zero(obs, model):
    '''Remove None values from corresponding observations and model lists.
        Only values that are real in both lists are kept.
        obs is a single list of observations
        model is a single list of model forecasts
    '''
    #Error checking
    if len(obs) != len(model):
        sys.exit('remove_zero: Both input arrays must be the same length! '
                'Exiting.')
    #Clean None values from observations and remove correponding entries in
    #the model
    bad_index = [bad for bad, value in enumerate(obs) if value == 0.]
    obs_clean = list(obs)
    model_clean = list(model)
    for bad in sorted(bad_index, reverse=True):
        del obs_clean[bad]
        del model_clean[bad]

    #Clean None values from the model and remove correponding entries in
    #the observations
    bad_index = [bad for bad, value in enumerate(model_clean) if value == 0.]
    for bad in sorted(bad_index, reverse=True):
        del obs_clean[bad]
        del model_clean[bad]

    return obs_clean, model_clean<|MERGE_RESOLUTION|>--- conflicted
+++ resolved
@@ -368,11 +368,7 @@
 
     Formula
     -------
-<<<<<<< HEAD
     RMSE = sqrt(sum((y_pred - y_true)**2) / N)
-=======
-    RMSE = sqrt(sum(y_pred - y_true)**2/N)
->>>>>>> 32aeee34
     where N is the number of prediction-observation pairs
     """
 
@@ -413,11 +409,8 @@
 
     Formula
     -------
-<<<<<<< HEAD
+
     RMSLE = sqrt(sum((log10(y_pred) - log10(y_true))**2) / N)
-=======
-    RMSLE = sqrt(sum(log10(y_pred) - log10(y_true))**2/N)
->>>>>>> 32aeee34
     where N is the number of prediction-observation pairs
     """
 
@@ -854,11 +847,8 @@
 
     Formula
     -------
-<<<<<<< HEAD
+
     BS = ((y_pred - y_true)**2) / N
-=======
-    BS = (y_pred - y_true)**2/N
->>>>>>> 32aeee34
     where N is the number of prediction-observation pairs.
     """
 
@@ -1056,11 +1046,7 @@
 
     Formula
     -------
-<<<<<<< HEAD
     GSS = (h- ((h+f)*(h+m)/n) ) / (h + f + m - ((h+f)*(h+m)/n) )
-=======
-    GSS = (h-(h+f)*(h+m)/n)/(h+f+m-(h+f)*(h+m)/n)
->>>>>>> 32aeee34
     
     """
     chk = check_div((h+m),n)
@@ -1088,11 +1074,7 @@
      
     Formula
     -------
-<<<<<<< HEAD
     SEDS = ( (ln((h+f)/n)+ln((h+m)/n)) / ln(h/n) ) - 1
-=======
-    SEDS = ((ln((h+f)/n)+ln((h+m)/n))/ln(h/n)) - 1
->>>>>>> 32aeee34
     """
     #Zero values in numerator or denominator that will cause mathematical errors
     if h+f == 0 or h+m == 0 or h == 0 or n == 0:
