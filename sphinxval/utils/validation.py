--- conflicted
+++ resolved
@@ -801,15 +801,9 @@
 
 def fill_flux_metrics_dict(dict, model, energy_key, thresh_key,
     pred_energy_key, pred_thresh_key, figname,
-<<<<<<< HEAD
     slope, yint, r_lin, r_log, s_lin, MRatio, MedRatio, ME, MedE,
     MLE, MedLE, MAE, MedAE, MALE, MedALE, MPE, MAPE, MSPE, SMAPE,
-    MAR, RMSE, RMSLE, MdSA,timeprofplot=None):
-=======
-    slope, yint, r_lin, r_log, s_lin, ME, MedE, MLE, MedLE, MAE,
-    MedAE, MALE, MedALE, MPE, MAPE, MSPE, SMAPE,
     MAR, RMSE, RMSLE, MdSA, fact10, fact2, timeprofplot=None):
->>>>>>> 26b06240
     """ Put flux-related metrics into metrics dictionary.
     
     """
@@ -1797,8 +1791,6 @@
         fnm = fnm + "_" + validation_type
     write_df(sub, fnm)
 
-
-
     temp = metrics.switch_error_func('LE',obs,pred)
     count = 0
     count_fact_2 = 0
@@ -1813,15 +1805,9 @@
     ####METRICS
     fill_flux_metrics_dict(dict, model, energy_key, thresh_key,
         pred_energy_key, pred_thresh_key, figname,
-<<<<<<< HEAD
         slope, yint, r_lin, r_log, s_lin, MRatio, MedRatio, ME, MedE, MLE,
         MedLE, MAE, MedAE, MALE, MedALE, MPE, MAPE, MSPE, SMAPE,
-        MAR, RMSE, RMSLE, MdSA, tp_plotnames)
-=======
-        slope, yint, r_lin, r_log, s_lin, ME, MedE, MLE, MedLE, MAE,
-        MedAE, MALE, MedALE, MPE, MAPE, MSPE, SMAPE,
         MAR, RMSE, RMSLE, MdSA, fact10, fact2, tp_plotnames)
->>>>>>> 26b06240
 
 
 
@@ -1911,7 +1897,7 @@
     MRatio, MedRatio, ME, MedE, MAE, MedAE, MLE, MedLE, MALE, MedALE, MPE, MAPE,\
     MSPE, SMAPE, MAR, RMSE, RMSLE, MdSA, errors = calc_all_flux_metrics(obs, pred)
 
-<<<<<<< HEAD
+
     #Add error calculation for individual observation-forecast pairs and
     #write out selections and the metrics associated with each profile match
     if len(errors['Ratio']) != 0:
@@ -1923,13 +1909,6 @@
         fnm = fnm + "_" + validation_type
     write_df(sub, fnm)
 
-    ####METRICS
-    fill_flux_metrics_dict(dict, model, energy_key, thresh_key,
-        pred_energy_key, pred_thresh_key, figname,
-        slope, yint, r_lin, r_log, s_lin, MRatio, MedRatio, ME, MedE, MLE,
-        MedLE, MAE, MedAE, MALE, MedALE, MPE, MAPE, MSPE, SMAPE,
-        MAR, RMSE, RMSLE, MdSA)
-=======
     temp = metrics.switch_error_func('LE',obs,pred)
     count = 0
     count_fact_2 = 0
@@ -1944,10 +1923,9 @@
     ####METRICS
     fill_flux_metrics_dict(dict, model, energy_key, thresh_key,
         pred_energy_key, pred_thresh_key, figname,
-        slope, yint, r_lin, r_log, s_lin, ME, MedE, MLE, MedLE, MAE,
-        MedAE, MALE, MedALE, MPE, MAPE, MSPE, SMAPE,
+        slope, yint, r_lin, r_log, s_lin, MRatio, MedRatio, ME, MedE, MLE,
+        MedLE, MAE, MedAE, MALE, MedALE, MPE, MAPE, MSPE, SMAPE,
         MAR, RMSE, RMSLE, MdSA, fact10, fact2)
->>>>>>> 26b06240
 
 
 
@@ -2105,17 +2083,9 @@
     ####METRICS
     fill_flux_metrics_dict(dict, model, energy_key, thresh_key,
         pred_energy_key, pred_thresh_key, figname,
-<<<<<<< HEAD
         slope, yint, r_lin, r_log, s_lin, MRatio, MedRatio, ME, MedE, MLE,
         MedLE, MAE, MedAE, MALE, MedALE, MPE, MAPE, MSPE, SMAPE,
-        MAR, RMSE, RMSLE, MdSA)
-=======
-        slope, yint, r_lin, r_log, s_lin, ME, MedE, MLE, MedLE, MAE,
-        MedAE, MALE, MedALE, MPE, MAPE, MSPE, SMAPE,
         MAR, RMSE, RMSLE, MdSA, fact10, fact2)
->>>>>>> 26b06240
-
-
 
 
 
@@ -2261,15 +2231,9 @@
     ####METRICS
     fill_flux_metrics_dict(dict, model, energy_key, thresh_key,
         pred_energy_key, pred_thresh_key, figname,
-<<<<<<< HEAD
         slope, yint, r_lin, r_log, s_lin, MRatio, MedRatio, ME, MedE, MLE,
         MedLE, MAE, MedAE, MALE, MedALE, MPE, MAPE, MSPE, SMAPE,
-        MAR, RMSE, RMSLE, MdSA)
-=======
-        slope, yint, r_lin, r_log, s_lin, ME, MedE, MLE, MedLE, MAE,
-        MedAE, MALE, MedALE, MPE, MAPE, MSPE, SMAPE,
         MAR, RMSE, RMSLE, MdSA, fact10, fact2)
->>>>>>> 26b06240
 
 
 
@@ -2385,15 +2349,10 @@
     ####METRICS
     fill_flux_metrics_dict(dict, model, energy_key, thresh_key,
         pred_energy_key, pred_thresh_key, figname,
-<<<<<<< HEAD
         slope, yint, r_lin, r_log, s_lin, MRatio, MedRatio, ME, MedE, MLE,
         MedLE, MAE, MedAE, MALE, MedALE, MPE, MAPE, MSPE, SMAPE,
-        MAR, RMSE, RMSLE, MdSA)
-=======
-        slope, yint, r_lin, r_log, s_lin, ME, MedE, MLE, MedLE, MAE,
-        MedAE, MALE, MedALE, MPE, MAPE, MSPE, SMAPE,
         MAR, RMSE, RMSLE, MdSA, fact10, fact2)
->>>>>>> 26b06240
+
 
 
 
@@ -2894,12 +2853,8 @@
     sepRlin = []
     sepRlog= []
     sepSlin = []
-<<<<<<< HEAD
-=======
     sepfact10 = []
     sepfact2 = []
-    
->>>>>>> 26b06240
 
     tp_plotnames = ""
     figname = ""
@@ -2920,7 +2875,9 @@
         r_log = np.nan
         s_lin = np.nan
         ratio1 = np.nan
-
+        fact10 = np.nan
+        fact2 = np.nan
+        
         logger.debug("Comparing time profile of " + pred_profs[i] + " to observations.")
         all_obs_dates = []
         all_obs_flux = []
@@ -3023,9 +2980,7 @@
             SPE1 = statistics.mean(metrics.switch_error_func('SPE',obs,pred))
             SAPE1 = statistics.mean(metrics.switch_error_func('SAPE',obs,pred))
 
-<<<<<<< HEAD
-=======
-
+            #Fluxes within a factor of 10 and 2
             temp = metrics.switch_error_func('LE',obs,pred)
             count = 0
             count_fact_2 = 0
@@ -3039,23 +2994,6 @@
             fact10 = count / len(temp)
             fact2 = count_fact_2 / len(temp)
 
-            sepE.append(E1)
-            sepAE.append(AE1)
-            sepLE.append(LE1)
-            sepALE.append(ALE1)
-            sepAPE.append(APE1)
-            sepMAR.append(MAR1) #Mean Accuracy Ratio
-            sepRMSE.append(RMSE1)
-            sepRMSLE.append(RMSLE1)
-            sepMdSA.append(MdSA1)
-            sepPE.append(PE1)
-            sepSPE.append(SPE1)
-            sepSAPE.append(SAPE1)
-            sepfact10.append(fact10)
-            sepfact2.append(fact2)
-
-
->>>>>>> 26b06240
             #In some cases, the predicted time profile can be constant, i.e.
             #all the same value. This will not allow an appropriate calculation
             #of correlation coefficients
@@ -3105,9 +3043,16 @@
         sepRlin.append(r_lin)
         sepRlog.append(r_log)
         sepSlin.append(s_lin)
+        sepfact10.append(fact10)
+        sepfact2.append(fact2)
 
     #Append sub with the metrics for each observed and predicted time profile match
-    errors = {'Ratio': sepratio, 'Error': sepE, 'Absolute Error': sepAE, 'Log Error': sepLE, 'Absolute Log Error': sepALE, 'Absolute Percent Error': sepAPE, 'Mean Accuracy Ratio': sepMAR, 'Root Mean Square Error': sepRMSE, 'Root Mean Square Log Error': sepRMSLE, 'Percent Error': sepPE, 'Symmetric Percent Error': sepSPE, 'Symmetric Absolute Perecent Error': sepSAPE, 'Pearson Correlation Coefficient (linear)': sepRlin, 'Pearson Correlation Coefficient (log)': sepRlog, 'Spearman Correlation Coefficient': sepSlin}
+    errors = {'Ratio': sepratio, 'Error': sepE, 'Absolute Error': sepAE, 'Log Error': sepLE, 'Absolute Log Error': sepALE, 
+              'Absolute Percent Error': sepAPE, 'Mean Accuracy Ratio': sepMAR, 'Root Mean Square Error': sepRMSE, 
+              'Root Mean Square Log Error': sepRMSLE, 'Percent Error': sepPE, 'Symmetric Percent Error': sepSPE, 
+              'Symmetric Absolute Perecent Error': sepSAPE,'Pearson Correlation Coefficient (linear)': sepRlin, 
+              'Pearson Correlation Coefficient (log)': sepRlog, 'Spearman Correlation Coefficient': sepSlin, 
+              'Within a Factor of 10': sepfact10, 'Within a Factor of 2': sepfact2}
     
     if len(errors['Ratio']) != 0:
         sub = sub.assign(**errors)
@@ -3205,15 +3150,9 @@
     ####METRICS
     fill_flux_metrics_dict(dict, model, energy_key, thresh_key,
         pred_energy_key, pred_thresh_key, figname,
-<<<<<<< HEAD
         slope, yint, Rlin, Rlog, Slin, MRatio, MedRatio, ME, MedE, MLE,
         MedLE, MAE, MedAE, MALE, MedALE, MPE, MAPE, MSPE, SMAPE,
-        MAR, RMSE, RMSLE, MdSA, tp_plotnames)
-=======
-        slope, yint, Rlin, Rlog, Slin, ME, MedE, MLE, MedLE, MAE,
-        MedAE, MALE, MedALE, MPE, MAPE, MSPE, SMAPE,
         MAR, RMSE, RMSLE, MdSA, fact10_, fact2_, tp_plotnames)
->>>>>>> 26b06240
 
 
 
