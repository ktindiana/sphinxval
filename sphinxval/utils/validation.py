#Subroutines related to validation
from . import object_handler as objh
from . import metrics
from . import plotting_tools as plt_tools
from . import config
from . import time_profile as profile
from . import resume
from . import duplicates
import matplotlib.pylab as plt
from scipy.stats import pearsonr
import statistics
import numpy as np
import sys
import os.path
import pandas as pd
import datetime
import scipy
from pandas.api.types import is_datetime64_any_dtype as is_datetime
import sklearn.metrics as skl
import os.path
import logging
import pickle

__author__ = "Katie Whitman"
__maintainer__ = "Katie Whitman"
__email__ = "kathryn.whitman@nasa.gov"

""" utils/validation.py contains subroutines to validate forecasts after
    they have been matched to observations.
    
"""

#Create logger
logger = logging.getLogger(__name__)
mpl_logger = logging.getLogger("matplotlib")
mpl_logger.setLevel(logging.WARNING)

######### DATAFRAMES CONTAINING OBSERVATIONS AND PREDICTIONS ######

def initialize_sphinx_dict():
    """ Set up a dictionary for a pandas df to hold each possible
        quantity, each observed energy channel, and predicted and
        observed values.
        
    """
    #Convert to Pandas dataframe
    #Include triggers with as much flattened info
    #If need multiple dimension, then could be used as tooltip info
    #Last CME, N CMEs, Last speed, last location, Timestamps array of all CMEs used
    

    dict = {"Model": [],
            "Energy Channel Key": [],
            "Threshold Key": [],
            "Mismatch Allowed": [],
            "Prediction Energy Channel Key": [],
            "Prediction Threshold Key": [],
            "Forecast Source": [],
            "Forecast Path": [],
            "Evaluation Status": [],
            "Forecast Issue Time":[],
            "Prediction Window Start": [],
            "Prediction Window End": [],
            
            #OBSERVATIONS
            "Number of CMEs": [],
            "CME Start Time": [], #Timestamp of 1st
                #coronagraph image CME is visible in
            "CME Liftoff Time": [], #Timestamp of coronagraph
                #image with 1st indication of CME liftoff (used by
                #CACTUS)
            "CME Latitude": [],
            "CME Longitude": [],
            "CME Speed": [],
            "CME Half Width": [],
            "CME PA": [],
            "CME Catalog": [],
            "Number of Flares": [],
            "Flare Latitude": [],
            "Flare Longitude": [],
            "Flare Start Time": [],
            "Flare Peak Time": [],
            "Flare End Time": [],
            "Flare Last Data Time": [],
            "Flare Intensity": [],
            "Flare Integrated Intensity": [],
            "Flare NOAA AR": [],
            "Observatory": [],
            "Observed Time Profile": [], #string of comma
                                          #separated filenames
            "Observed SEP All Clear": [],
            "Observed SEP Probability": [],
            "Observed SEP Threshold Crossing Time": [],
            "Observed SEP Start Time":[],
            "Observed SEP End Time": [],
            "Observed SEP Duration": [],
            "Observed SEP Fluence": [],
            "Observed SEP Fluence Units": [],
            "Observed SEP Fluence Spectrum": [],
            "Observed SEP Fluence Spectrum Units": [],
            "Observed SEP Peak Intensity (Onset Peak)": [],
            "Observed SEP Peak Intensity (Onset Peak) Units": [],
            "Observed SEP Peak Intensity (Onset Peak) Time": [],
            "Observed SEP Peak Intensity Max (Max Flux)": [],
            "Observed SEP Peak Intensity Max (Max Flux) Units": [],
            "Observed SEP Peak Intensity Max (Max Flux) Time": [],

            "Observed Point Intensity": [],
            "Observed Point Intensity Units": [],
            "Observed Point Intensity Time": [],
            "Observed Max Flux in Prediction Window": [],
            "Observed Max Flux in Prediction Window Units": [],
            "Observed Max Flux in Prediction Window Time": [],
            
            #PREDICTIONS
            "Predicted SEP All Clear": [],
            "Predicted SEP All Clear Probability Threshold": [],
            "All Clear Match Status": [],
            "Predicted SEP Probability": [],
            "Probability Match Status": [],
            "Predicted SEP Threshold Crossing Time": [],
            "Threshold Crossing Time Match Status": [],
            "Predicted SEP Start Time":[],
            "Start Time Match Status": [],
            "Predicted SEP End Time": [],
            "End Time Match Status": [],
            "Predicted SEP Duration": [],
            "Duration Match Status": [],
            "Predicted SEP Fluence": [],
            "Predicted SEP Fluence Units": [],
            "Fluence Match Status": [],
            "Predicted SEP Fluence Spectrum": [],
            "Predicted SEP Fluence Spectrum Units": [],
            "Fluence Spectrum Match Status": [],
            "Predicted SEP Peak Intensity (Onset Peak)": [],
            "Predicted SEP Peak Intensity (Onset Peak) Units": [],
            "Predicted SEP Peak Intensity (Onset Peak) Time": [],
            "Peak Intensity Match Status": [],
            "Predicted SEP Peak Intensity Max (Max Flux)": [],
            "Predicted SEP Peak Intensity Max (Max Flux) Units": [],
            "Predicted SEP Peak Intensity Max (Max Flux) Time": [],
            "Peak Intensity Max Match Status": [],
            
            "Predicted Point Intensity": [],
            "Predicted Point Intensity Units": [],
            "Predicted Point Intensity Time": [],

            "Predicted Time Profile": [],
            "Time Profile Match Status": [],
            
            "Last Data Time to Issue Time": [],
            
            #MATCHING INFORMATION
            "All Thresholds in Prediction": [],
            "Last Eruption Time": [], #Last time for flare/CME
            "Last Trigger Time": [],
            "Last Input Time": [],
            "Threshold Crossed in Prediction Window": [],
            "All Threshold Crossing Times": [],
            "Eruption before Threshold Crossed": [],
            "Time Difference between Eruption and Threshold Crossing": [],
            "Eruption in Range": [],
            "Triggers before Threshold Crossing": [],
            "Inputs before Threshold Crossing": [],
            "Triggers before Peak Intensity": [],
            "Time Difference between Triggers and Peak Intensity": [],
            "Inputs before Peak Intensity": [],
            "Time Difference between Inputs and Peak Intensity": [],
            "Triggers before Peak Intensity Max": [],
            "Time Difference between Triggers and Peak Intensity Max": [],
            "Inputs before Peak Intensity Max": [],
            "Time Difference between Inputs and Peak Intensity Max": [],
            "Triggers before SEP End": [],
            "Time Difference between Triggers and SEP End": [],
            "Inputs before SEP End": [],
            "Time Difference between Inputs and SEP End": [],
            "Prediction Window Overlap with Observed SEP Event": [],
            "Ongoing SEP Event": [],
            "Trigger Advance Time": [],
            "Original Model Short Name": []
            
            }

    return dict



def fill_sphinx_dict_row(sphinx, dict, energy_key, thresh_key, profname_dict):
    """ Add a row to a dataframe with all of the supporting information
        for the forecast and observations that needs to be passed to
        VIVID and contains traceability for the matching process and outcomes.
        
    Input:
    
        :sphinx: (SPHINX object) contains all prediction and matched observation
            information
        :dict: (dictionary) dictionary initialized with initialize_sphinx_dict()
        :energy_key: (string) energy channel key
        :thresh_key: (string) threshold key
        :profname_dict: (dictionary) dictionary that might have been created if
            TopDirectory was specified at run time. Contains location of all txt
            files in the subdirectories of interest, including the locations of
            time profiles specified in the sep_profile field.
    
    Output:
    
        None; dict filled by reference
        
    """

    ncme = len(sphinx.prediction.cmes)
    if ncme > 0:
        cme_start = sphinx.prediction.cmes[-1].start_time
        cme_liftoff = sphinx.prediction.cmes[-1].liftoff_time
        cme_lat = sphinx.prediction.cmes[-1].lat
        cme_lon = sphinx.prediction.cmes[-1].lon
        cme_pa = sphinx.prediction.cmes[-1].pa
        cme_half_width = sphinx.prediction.cmes[-1].half_width
        cme_speed = sphinx.prediction.cmes[-1].speed
        cme_catalog = sphinx.prediction.cmes[-1].catalog
    else:
        cme_start = pd.NaT
        cme_liftoff = pd.NaT
        cme_lat = np.nan
        cme_lon = np.nan
        cme_pa = np.nan
        cme_half_width = np.nan
        cme_speed = np.nan
        cme_catalog = None
        
    nfl = len(sphinx.prediction.flares)
    if nfl > 0:
        fl_lat = sphinx.prediction.flares[-1].lat
        fl_lon = sphinx.prediction.flares[-1].lon
        fl_last_data_time = sphinx.prediction.flares[-1].last_data_time
        fl_start_time = sphinx.prediction.flares[-1].start_time
        fl_peak_time = sphinx.prediction.flares[-1].peak_time
        fl_end_time = sphinx.prediction.flares[-1].end_time
        fl_intensity = sphinx.prediction.flares[-1].intensity
        fl_integrated_intensity = sphinx.prediction.flares[-1].integrated_intensity
        fl_AR = sphinx.prediction.flares[-1].noaa_region
    else:
        fl_lat = np.nan
        fl_lon = np.nan
        fl_last_data_time = pd.NaT
        fl_start_time = pd.NaT
        fl_peak_time = pd.NaT
        fl_end_time = pd.NaT
        fl_intensity = np.nan
        fl_integrated_intensity = np.nan
        fl_AR = None

    observatory = ""
    obs_time_prof = ""
    for i in range(len(sphinx.prediction_observation_windows_overlap)):
        if i == 0:
            observatory = sphinx.prediction_observation_windows_overlap[i].short_name
            obs_time_prof = sphinx.observed_sep_profiles[i]
        else:
            observatory += "," + sphinx.prediction_observation_windows_overlap[i].short_name
            obs_time_prof += "," + sphinx.observed_sep_profiles[i]
    

    ####PREDICTED VALUES
    pred_energy_key = energy_key
    pred_thresh_key = thresh_key
    
    #If mismatch allowed for this prediction
    mismatch = sphinx.mismatch
    if mismatch:
        pred_energy_key = objh.energy_channel_to_key(config.mm_pred_energy_channel)
        pred_thresh_key = objh.threshold_to_key(config.mm_pred_threshold)
   
   #Extract predicted values associated only with the desired energy channel
   #and threshold combination
    pred_all_clear, ac_match_status = sphinx.return_predicted_all_clear()
    pred_prob, prob_match_status = sphinx.return_predicted_probability(thresh_key)
    pred_thresh_cross, tc_match_status =\
        sphinx.return_predicted_threshold_crossing_time(thresh_key)
    pred_start_time, st_match_status =\
        sphinx.return_predicted_start_time(thresh_key)
    pred_duration, duration_match_status =\
        sphinx.return_predicted_duration(thresh_key)
    pred_end_time, et_match_status =\
        sphinx.return_predicted_end_time(thresh_key)
    pred_fluence, pred_fl_units, fl_match_status =\
        sphinx.return_predicted_fluence(thresh_key)
    pred_fl_spec, pred_flsp_units, flsp_match_status =\
        sphinx.return_predicted_fluence_spectrum(thresh_key)
    pred_point_intensity, pred_pti_units, pred_pti_time =\
        sphinx.return_predicted_point_intensity()
    pred_peak_intensity, pred_pi_units, pred_pi_time, pi_match_status =\
        sphinx.return_predicted_peak_intensity()
    pred_peak_intensity_max, pred_pimax_units, pred_pimax_time,\
        pimax_match_status = sphinx.return_predicted_peak_intensity_max()
    pred_time_profile = sphinx.prediction.sep_profile
    #Add path .txt files
    if pred_time_profile is not None and pred_time_profile != '':
        #First check if time profile is in the same directory as the json
        if os.path.isfile(os.path.join(sphinx.prediction.path, pred_time_profile)):
            pred_time_profile = os.path.join(sphinx.prediction.path, pred_time_profile)
        else:
            #From dictionary created by searching subdirectories
            if profname_dict is not None:
                try:
                    pred_time_profile = profname_dict[pred_time_profile]
                except:
                    logger.warning('Cannot locate time profile file ' + pred_time_profile)
                    pred_time_profile = None
                

    tp_match_status = et_match_status
        

    dict["Model"].append(sphinx.prediction.short_name)
    dict["Energy Channel Key"].append(energy_key)
    dict["Threshold Key"].append(thresh_key)
    dict["Mismatch Allowed"].append(mismatch)
    dict["Prediction Energy Channel Key"].append(pred_energy_key)
    dict["Prediction Threshold Key"].append(pred_thresh_key)
    dict["Forecast Source"].append(sphinx.prediction.source)
    dict["Forecast Path"].append(sphinx.prediction.path)
     #FORECAST EVALUATED? Explanatory status
    dict["Evaluation Status"].append(sphinx.not_evaluated)
    dict["Forecast Issue Time"].append(sphinx.prediction.issue_time)
    dict["Prediction Window Start"].append(sphinx.prediction.prediction_window_start)
    dict["Prediction Window End"].append(sphinx.prediction.prediction_window_end)
    dict["Number of CMEs"].append(ncme)
    dict["CME Start Time"].append(cme_start) #Timestamp of 1st
            #coronagraph image CME is visible in
    dict["CME Liftoff Time"].append(cme_liftoff) #Timestamp of coronagraph
            #image with 1st indication of CME liftoff (used by
            #CACTUS)
    dict["CME Latitude"].append(cme_lat)
    dict["CME Longitude"].append(cme_lon)
    dict["CME Speed"].append(cme_speed)
    dict["CME Half Width"].append(cme_half_width)
    dict["CME PA"].append(cme_pa)
    dict["CME Catalog"].append(cme_catalog)
    dict["Number of Flares"].append(nfl)
    dict["Flare Latitude"].append(fl_lat)
    dict["Flare Longitude"].append(fl_lon)
    dict["Flare Start Time"].append(fl_start_time)
    dict["Flare Peak Time"].append(fl_peak_time)
    dict["Flare End Time"].append(fl_end_time)
    dict["Flare Last Data Time"].append(fl_last_data_time)
    dict["Flare Intensity"].append(fl_intensity)
    dict["Flare Integrated Intensity"].append(fl_integrated_intensity)
    dict["Flare NOAA AR"].append(fl_AR)
    dict["Observatory"].append(observatory)
    dict["Observed Time Profile"].append(obs_time_prof) #string of comma
                              #separated filenames
    dict["Observed SEP All Clear"].append(sphinx.observed_all_clear.all_clear_boolean)
    
    try:
        dict["Observed SEP Probability"].append(sphinx.observed_probability[thresh_key].probability_value)
    except:
        dict["Observed SEP Probability"].append(np.nan)

    try:
        dict["Observed SEP Threshold Crossing Time"].append(sphinx.observed_threshold_crossing[thresh_key].crossing_time)
    except:
        dict["Observed SEP Threshold Crossing Time"].append(pd.NaT)

    try:
        dict["Observed SEP Start Time"].append(sphinx.observed_start_time[thresh_key])
    except:
        dict["Observed SEP Start Time"].append(pd.NaT)

    try:
        dict["Observed SEP End Time"].append(sphinx.observed_end_time[thresh_key])
    except:
        dict["Observed SEP End Time"].append(pd.NaT)

    try:
        dict["Observed SEP Duration"].append(sphinx.observed_duration[thresh_key])
    except:
        dict["Observed SEP Duration"].append(np.nan)


    dict["Observed SEP Peak Intensity (Onset Peak)"].append(sphinx.observed_peak_intensity.intensity)
    dict["Observed SEP Peak Intensity (Onset Peak) Units"].append(sphinx.observed_peak_intensity.units)
    dict["Observed SEP Peak Intensity (Onset Peak) Time"].append(sphinx.observed_peak_intensity.time)
    dict["Observed SEP Peak Intensity Max (Max Flux)"].append(sphinx.observed_peak_intensity_max.intensity)
    dict["Observed SEP Peak Intensity Max (Max Flux) Units"].append(sphinx.observed_peak_intensity_max.units)
    dict["Observed SEP Peak Intensity Max (Max Flux) Time"].append(sphinx.observed_peak_intensity_max.time)

    dict["Observed Point Intensity"].append(sphinx.observed_point_intensity.intensity)
    dict["Observed Point Intensity Units"].append(sphinx.observed_point_intensity.units)
    dict["Observed Point Intensity Time"].append(sphinx.observed_point_intensity.time)

    dict["Observed Max Flux in Prediction Window"].append(sphinx.observed_max_flux_in_prediction_window.intensity)
    dict["Observed Max Flux in Prediction Window Units"].append(sphinx.observed_max_flux_in_prediction_window.units)
    dict["Observed Max Flux in Prediction Window Time"].append(sphinx.observed_max_flux_in_prediction_window.time)

    try:
        dict["Observed SEP Fluence"].append(sphinx.observed_fluence[thresh_key].fluence)
    except:
        dict["Observed SEP Fluence"].append(np.nan)

    try:
        dict["Observed SEP Fluence Units"].append(sphinx.observed_fluence[thresh_key].units)
    except:
        dict["Observed SEP Fluence Units"].append(None)


    try:
        dict["Observed SEP Fluence Spectrum"].append(sphinx.observed_fluence_spectrum[thresh_key].fluence_spectrum)
    except:
        dict["Observed SEP Fluence Spectrum"].append(None)

    try:
        dict["Observed SEP Fluence Spectrum Units"].append(sphinx.observed_fluence_spectrum[thresh_key].fluence_units)
    except:
        dict["Observed SEP Fluence Spectrum Units"].append(None)


    #PREDICTION INFORMATION
    dict["Predicted SEP All Clear"].append(pred_all_clear)
    dict["Predicted SEP All Clear Probability Threshold"].append(sphinx.prediction.all_clear.probability_threshold)
    dict["All Clear Match Status"].append(ac_match_status)
    dict["Predicted SEP Probability"].append(pred_prob)
    dict["Probability Match Status"].append(prob_match_status)
    dict["Predicted SEP Threshold Crossing Time"].append(pred_thresh_cross)
    dict["Threshold Crossing Time Match Status"].append(tc_match_status)
    dict["Predicted SEP Start Time"].append(pred_start_time)
    dict["Start Time Match Status"].append(st_match_status)
    dict["Predicted SEP End Time"].append(pred_end_time)
    dict["End Time Match Status"].append(et_match_status)
    dict["Predicted Point Intensity"].append(pred_point_intensity)
    dict["Predicted Point Intensity Units"].append(pred_pti_units)
    dict["Predicted Point Intensity Time"].append(pred_pti_time)
    dict["Predicted SEP Peak Intensity (Onset Peak)"].append(pred_peak_intensity)
    dict["Predicted SEP Peak Intensity (Onset Peak) Units"].append(pred_pi_units)
    dict["Predicted SEP Peak Intensity (Onset Peak) Time"].append(pred_pi_time)
    dict["Peak Intensity Match Status"].append(pi_match_status)
    dict["Predicted SEP Peak Intensity Max (Max Flux)"].append(pred_peak_intensity_max)
    dict["Predicted SEP Peak Intensity Max (Max Flux) Units"].append(pred_pimax_units)
    dict["Predicted SEP Peak Intensity Max (Max Flux) Time"].append(pred_pimax_time)
    dict["Peak Intensity Max Match Status"].append(pimax_match_status)
    dict["Predicted SEP Fluence"].append(pred_fluence)
    dict["Predicted SEP Fluence Units"].append(pred_fl_units)
    dict["Fluence Match Status"].append(fl_match_status)
    dict["Predicted SEP Fluence Spectrum"].append(pred_fl_spec)
    dict["Predicted SEP Fluence Spectrum Units"].append(pred_flsp_units)
    dict["Fluence Spectrum Match Status"].append(flsp_match_status)
    dict["Predicted Time Profile"].append(pred_time_profile)
    dict["Time Profile Match Status"].append(tp_match_status)
    
    dict["Duration Match Status"].append(et_match_status)
    try:
        pred_duration = (pred_end_time - \
            pred_start_time).total_seconds()/(60.*60.)
        dict["Predicted SEP Duration"].append(pred_duration)
    except:
        dict["Predicted SEP Duration"].append(np.nan)
    
    dict["Last Data Time to Issue Time"].append(sphinx.prediction.last_data_time_to_issue_time())


    #MATCHING INFORMATION - cast all matching info to strings to avoid problems
    #with read/write. Kept mainly for human reference and traceability. Not used
    #in the validation process.
    dict["All Thresholds in Prediction"].append(str(sphinx.prediction.all_thresholds))
    dict["Last Eruption Time"].append(str(sphinx.last_eruption_time))
    dict["Last Trigger Time"].append(str(sphinx.last_trigger_time))
    dict["Last Input Time"].append(str(sphinx.last_input_time))
    
    try:
        dict["Threshold Crossed in Prediction Window"].append(str(sphinx.threshold_crossed_in_pred_win[thresh_key]))
        tc = [str(x) for x in sphinx.all_threshold_crossing_times[thresh_key]]
        dict["All Threshold Crossing Times"].append(str(tc))
    except:
        dict["Threshold Crossed in Prediction Window"].append(None)
        dict["All Threshold Crossing Times"].append(None)
        
    try:
        dict["Eruption before Threshold Crossed"].append(str(sphinx.eruptions_before_threshold_crossing[thresh_key]))
        dict["Time Difference between Eruption and Threshold Crossing"].append(str(sphinx.time_difference_eruptions_threshold_crossing[thresh_key]))
        dict["Eruption in Range"].append(str(sphinx.is_eruption_in_range[thresh_key]))
    except:
        dict["Eruption before Threshold Crossed"].append(None)
        dict["Time Difference between Eruption and Threshold Crossing"].append(None)
        dict["Eruption in Range"].append(None)
    

    
    try:
        dict["Triggers before Threshold Crossing"].append(str(sphinx.triggers_before_threshold_crossing[thresh_key]))
    except:
        dict["Triggers before Threshold Crossing"].append(None)
    
    
    try:
        dict["Inputs before Threshold Crossing"].append(str(sphinx.inputs_before_threshold_crossing[thresh_key]))
    except:
        dict["Inputs before Threshold Crossing"].append(None)


    dict["Triggers before Peak Intensity"].append(str(sphinx.triggers_before_peak_intensity))
    dict["Time Difference between Triggers and Peak Intensity"].append(str(sphinx.time_difference_triggers_peak_intensity))
    dict["Inputs before Peak Intensity"].append(str(sphinx.inputs_before_peak_intensity))
    dict["Time Difference between Inputs and Peak Intensity"].append(str(sphinx.time_difference_inputs_peak_intensity))
    dict["Triggers before Peak Intensity Max"].append(str(sphinx.triggers_before_peak_intensity_max))
    dict["Time Difference between Triggers and Peak Intensity Max"].append(str(sphinx.time_difference_triggers_peak_intensity_max))
    dict["Inputs before Peak Intensity Max"].append(str(sphinx.inputs_before_peak_intensity_max))
    dict["Time Difference between Inputs and Peak Intensity Max"].append(str(sphinx.time_difference_inputs_peak_intensity_max))

    try:
        dict["Triggers before SEP End"].append(str(sphinx.triggers_before_sep_end[thresh_key]))
        dict["Time Difference between Triggers and SEP End"].append(str(sphinx.time_difference_triggers_sep_end[thresh_key]))
    except:
        dict["Triggers before SEP End"].append(None)
        dict["Time Difference between Triggers and SEP End"].append(None)
    
    try:
        dict["Inputs before SEP End"].append(str(sphinx.inputs_before_sep_end[thresh_key]))
        dict["Time Difference between Inputs and SEP End"].append(str(sphinx.time_difference_inputs_sep_end[thresh_key]))
    except:
        dict["Inputs before SEP End"].append(None)
        dict["Time Difference between Inputs and SEP End"].append(None)
        
    try:
        dict["Prediction Window Overlap with Observed SEP Event"].append(str(sphinx.prediction_window_sep_overlap[thresh_key]))
    except:
        dict["Prediction Window Overlap with Observed SEP Event"].append(None)
    
    try:
        dict["Ongoing SEP Event"].append(str(sphinx.observed_ongoing_events[thresh_key]))
    except:
        dict["Ongoing SEP Event"].append(None)
    
    try:    
        time_diff = sphinx.observed_threshold_crossing[thresh_key].crossing_time - sphinx.prediction.last_data_time_to_issue_time()
        total_seconds = time_diff.total_seconds()
        time_diff = total_seconds / 3600
        dict["Trigger Advance Time"].append(time_diff)
    except:
        dict["Trigger Advance Time"].append('NaT')

    dict["Original Model Short Name"].append(sphinx.prediction.original_short_name)




def prepare_outdirs():
    if not os.path.isdir(config.outpath):
        os.mkdir(config.outpath)
    for datafmt in ('pkl', 'csv', 'plots'):
        outdir = os.path.join(config.outpath, datafmt)
        if not os.path.isdir(outdir):
            os.mkdir(outdir) 

    if not os.path.isdir(config.reportpath):
        os.mkdir(config.reportpath)



def write_df(df, name, verbose=True):
    """Writes a pandas dataframe to the standard location in multiple formats
    """
    dataformats = (('pkl' , getattr(df, 'to_pickle'), {}),
                   ('csv',  getattr(df, 'to_csv'), {}))
    for ext, write_func, kwargs in dataformats:
        filepath = os.path.join(config.outpath, ext, name + '.' + ext)
        write_func(filepath, **kwargs)
        if verbose:
            logger.debug('Wrote ' + filepath)


def fill_sphinx_df(evaluated_sphinx, all_obs_thresholds, profname_dict):
    """ Fill in a dictionary with the all clear predictions and observations
        organized by model and energy channel.
    """
    #sorted by model, quantity, energy channel, threshold
    dict = initialize_sphinx_dict()

    #Loop through the forecasts for each model and fill in quantity_dict
    #as appropriate
    for model in evaluated_sphinx.keys():
        internal_energy_channels = [key for key in evaluated_sphinx[model].keys() if 'eruption' not in key]
        for ek in internal_energy_channels:
            logger.debug("---Model: " + model + ", Energy Channel: " + ek)
            for sphinx in evaluated_sphinx[model][ek]:
                logger.debug(sphinx.prediction.source)
                
                try:
                    for tk in all_obs_thresholds[ek]:
                        fill_sphinx_dict_row(sphinx, dict, ek, tk, profname_dict)
                except:
                    #In the case a new energy channel with added to
                    #removed_sphinx
                    fill_sphinx_dict_row(sphinx, dict, ek, None, profname_dict)
                
    
    df = pd.DataFrame(dict)
    #Sort by prediction window start so in time order for AWT, etc
    df = df.sort_values(by=["Model","Energy Channel Key","Threshold Key","Prediction Window Start", "Forecast Issue Time"],ascending=[True, True, True, True, True])
    
    return df


##################### METRICS #####################
def initialize_flux_dict():
    """ Metrics used for fluxes.
    
    """
    dict = {"Model": [],
            "Energy Channel": [],
            "Threshold": [],
            "Prediction Energy Channel": [],
            "Prediction Threshold": [],
            "Scatter Plot": [],
            "Linear Regression Slope": [],
            "Linear Regression y-intercept": [],
            "Pearson Correlation Coefficient (Linear)": [],
            "Pearson Correlation Coefficient (Log)": [],
            "Spearman Correlation Coefficient (Linear)": [],
            "Mean Ratio": [],
            "Median Ratio": [],
            "Mean Error (ME)": [],
            "Median Error (MedE)": [],
            "Mean Log Error (MLE)": [],
            "Median Log Error (MedLE)": [],
            "Mean Absolute Error (MAE)": [],
            "Median Absolute Error (MedAE)": [],
            "Mean Absolute Log Error (MALE)": [],
            "Median Absolute Log Error (MedALE)": [],
            "Mean Percent Error (MPE)": [],
            "Mean Absolute Percent Error (MAPE)": [],
            "Mean Symmetric Percent Error (MSPE)": [],
            "Mean Symmetric Absolute Percent Error (SMAPE)": [],
            "Mean Accuracy Ratio (MAR)": [],
            "Root Mean Square Error (RMSE)": [],
            "Root Mean Square Log Error (RMSLE)": [],
            "Median Symmetric Accuracy (MdSA)": [],
            "Percentage within an Order of Magnitude (%)": [],
            "Percentage within a factor of 2 (%)": []
            }
    
    return dict


def initialize_time_dict():
    """ Metrics for predictions related to time.
    
    """
    dict = {"Model": [],
            "Energy Channel": [],
            "Threshold": [],
            "Prediction Energy Channel": [],
            "Prediction Threshold": [],
            "Mean Error (pred - obs)": [],
            "Median Error (pred - obs)": [],
            "Mean Absolute Error (|pred - obs|)": [],
            "Median Absolute Error (|pred - obs|)": [],
            }
            
    return dict
    
    
def initialize_awt_dict():
    """ Metrics for Adanced Warning Time to SEP start, SEP peak, SEP end.
        The "Forecasted Value" field indicates which forecasted quantity
        was used to calculate the AWT.
    """
    dict = {"Model": [],
            "Energy Channel": [],
            "Threshold": [],
            "Prediction Energy Channel": [],
            "Prediction Threshold": [],
            
            #All Clear Forecasts
            #Commenting out redundant comparisons to Observed SEP Threshold Crossing Time and
            #observed SEP Start Time. If there is ever a case where those fields are different
            #then should uncomment them.
            "Mean AWT for Predicted SEP All Clear to Observed SEP Threshold Crossing Time": [],
            "Median AWT for Predicted SEP All Clear to Observed SEP Threshold Crossing Time": [],
<<<<<<< HEAD
            "Mean AWT for Predicted SEP All Clear to Observed SEP Start Time": [],
            "Median AWT for Predicted SEP All Clear to Observed SEP Start Time": [],
            "Mean AWT Efficiency for Predicted SEP All Clear to Observed SEP Threshold Crossing Time": [],
=======
#            "Mean AWT for Predicted SEP All Clear to Observed SEP Start Time": [],
#            "Median AWT for Predicted SEP All Clear to Observed SEP Start Time": [],
>>>>>>> ca2fbb50

#            #Probability Forecasts - cannot without an explicit threshold
#            "Mean AWT for Probability to Observed Threshold Crossing Time": [],
#            "Median AWT for Probability to Observed Threshold Crossing Time": [],
#            "Mean AWT for Probability to Observed Start Time": [],
#            "Median AWT for Probability to Observed Start Time": [],

            #Threshold Crossing Time Forecasts
            "Mean AWT for Predicted SEP Threshold Crossing Time to Observed SEP Threshold Crossing Time": [],
            "Median AWT for Predicted SEP Threshold Crossing Time to Observed SEP Threshold Crossing Time": [],
<<<<<<< HEAD
            "Mean AWT for Predicted SEP Threshold Crossing Time to Observed SEP Start Time": [],
            "Median AWT for Predicted SEP Threshold Crossing Time to Observed SEP Start Time": [],
            "Mean AWT Efficiency for Predicted SEP Threshold Crossing Time to Observed SEP Threshold Crossing Time": [],
=======
#            "Mean AWT for Predicted SEP Threshold Crossing Time to Observed SEP Start Time": [],
#            "Median AWT for Predicted SEP Threshold Crossing Time to Observed SEP Start Time": [],
>>>>>>> ca2fbb50

            #Start Time Forecasts
            "Mean AWT for Predicted SEP Start Time to Observed SEP Threshold Crossing Time": [],
            "Median AWT for Predicted SEP Start Time to Observed SEP Threshold Crossing Time": [],
<<<<<<< HEAD
            "Mean AWT for Predicted SEP Start Time to Observed SEP Start Time": [],
            "Median AWT for Predicted SEP Start Time to Observed SEP Start Time": [],
            "Mean AWT Efficiency for Predicted SEP Start Time to Observed SEP Threshold Crossing Time": [],
=======
#            "Mean AWT for Predicted SEP Start Time to Observed SEP Start Time": [],
#            "Median AWT for Predicted SEP Start Time to Observed SEP Start Time": [],
>>>>>>> ca2fbb50
 
#             #Point Intensity Forecasts
#            "Mean AWT for Predicted Point Intensity to Observed SEP Threshold Crossing Time": [],
#            "Median AWT for Predicted Point Intensity to Observed SEP Threshold Crossing Time": [],
#            "Mean AWT for Predicted Point Intensity to Observed SEP Start Time": [],
#            "Median AWT for Predicted Point Intensity to Observed SEP Start Time": [],
 
 
            #Peak Intensity Forecasts
            "Mean AWT for Predicted SEP Peak Intensity (Onset Peak) to Observed SEP Threshold Crossing Time": [],
            "Median AWT for Predicted SEP Peak Intensity (Onset Peak) to Observed SEP Threshold Crossing Time": [],
#            "Mean AWT for Predicted SEP Peak Intensity (Onset Peak) to Observed SEP Start Time": [],
#            "Median AWT for Predicted SEP Peak Intensity (Onset Peak) to Observed SEP Start Time": [],
            "Mean AWT for Predicted SEP Peak Intensity (Onset Peak) to Observed SEP Peak Intensity (Onset Peak) Time": [],
            "Median AWT for Predicted SEP Peak Intensity (Onset Peak) to Observed SEP Peak Intensity (Onset Peak) Time": [],
 #           "Mean AWT for Predicted SEP Peak Intensity (Onset Peak) to Observed SEP Peak Intensity Max (Max Flux) Time": [],
 #           "Median AWT for Predicted SEP Peak Intensity (Onset Peak) to Observed SEP Peak Intensity Max (Max Flux) Time": [],

            #Peak Intensity Max Forecasts
            "Mean AWT for Predicted SEP Peak Intensity Max (Max Flux) to Observed SEP Threshold Crossing Time": [],
            "Median AWT for Predicted SEP Peak Intensity Max (Max Flux) to Observed SEP Threshold Crossing Time": [],
#            "Mean AWT for Predicted SEP Peak Intensity Max (Max Flux) to Observed SEP Start Time": [],
#            "Median AWT for Predicted SEP Peak Intensity Max (Max Flux) to Observed SEP Start Time": [],
            "Mean AWT for Predicted SEP Peak Intensity Max (Max Flux) to Observed SEP Peak Intensity Max (Max Flux) Time": [],
            "Median AWT for Predicted SEP Peak Intensity Max (Max Flux) to Observed SEP Peak Intensity Max (Max Flux) Time": [],

            #End Time Forecasts
            "Mean AWT for Predicted SEP End Time to Observed SEP Threshold Crossing Time": [],
            "Median AWT for Predicted SEP End Time to Observed SEP Threshold Crossing Time": [],
#            "Mean AWT for Predicted SEP End Time to Observed SEP Start Time": [],
#            "Median AWT for Predicted SEP End Time to Observed SEP Start Time": [],
            "Mean AWT for Predicted SEP End Time to Observed SEP End Time": [],
            "Median AWT for Predicted SEP End Time to Observed SEP End Time": []
            }
            
    return dict


def initialize_all_clear_dict():
    """ Metrics for all clear predictions.
    
    """
    dict = {"Model": [],
            "Energy Channel": [],
            "Threshold": [],
            "Prediction Energy Channel": [],
            "Prediction Threshold": [],
            "All Clear 'True Positives' (Hits)": [], #Hits
            "All Clear 'False Positives' (False Alarms)": [], #False Alarms
            "All Clear 'True Negatives' (Correct Negatives)": [],  #Correct negatives
            "All Clear 'False Negatives' (Misses)": [], #Misses
            "N (Total Number of Forecasts)": [],
            "Percent Correct": [],
            "Bias": [],
            "Hit Rate": [],
            "False Alarm Rate": [],
            'False Negative Rate': [],
            "Frequency of Misses": [],
            "Frequency of Hits": [],
            "Probability of Correct Negatives": [],
            "Frequency of Correct Negatives": [],
            "False Alarm Ratio": [],
            "Detection Failure Ratio": [],
            "Threat Score": [],
            "Odds Ratio": [],
            "Gilbert Skill Score": [],
            "True Skill Statistic": [],
            "Heidke Skill Score": [],
            "Odds Ratio Skill Score": [],
            "Symmetric Extreme Dependency Score": [],
            "F1 Score": [],
            "F2 Score": [],
            "Fhalf Score": [],
            'Prevalence': [],
            'Matthew Correlation Coefficient': [],
            'Informedness': [],
            'Markedness': [],
            'Prevalence Threshold': [],
            'Balanced Accuracy': [],
            'Fowlkes-Mallows Index': [],
            "Number SEP Events Correctly Predicted": [],
            "Number SEP Events Missed": [],
            "Predicted SEP Events": [], #date string
            "Missed SEP Events": [] #date string
#            "Mean Percentage Error": [],
#            "Mean Absolute Percentage Error": []
            }
            
    return dict

            
def initialize_probability_dict():
    """ Metrics for probability predictions.
    
    """
    dict = {"Model": [],
            "Energy Channel": [],
            "Threshold": [],
            "Prediction Energy Channel": [],
            "Prediction Threshold": [],
            "ROC Curve Plot": [],
            "Brier Score": [],
            "Brier Skill Score": [],
            "Spearman Correlation Coefficient": [],
            "Area Under ROC Curve": []
            }
            
    return dict




def fill_flux_metrics_dict(dict, model, energy_key, thresh_key,
    pred_energy_key, pred_thresh_key, figname,
    slope, yint, r_lin, r_log, s_lin, MRatio, MedRatio, ME, MedE,
    MLE, MedLE, MAE, MedAE, MALE, MedALE, MPE, MAPE, MSPE, SMAPE,
    MAR, RMSE, RMSLE, MdSA, fact10, fact2, timeprofplot=None):
    """ Put flux-related metrics into metrics dictionary.
    
    """
    dict["Model"].append(model)
    dict["Energy Channel"].append(energy_key)
    dict["Threshold"].append(thresh_key)
    dict["Prediction Energy Channel"].append(pred_energy_key)
    dict["Prediction Threshold"].append(pred_thresh_key)
    dict["Scatter Plot"].append(figname)
    dict["Linear Regression Slope"].append(slope)
    dict["Linear Regression y-intercept"].append(yint)
    dict["Pearson Correlation Coefficient (Linear)"].append(r_lin)
    dict["Pearson Correlation Coefficient (Log)"].append(r_log)
    dict["Spearman Correlation Coefficient (Linear)"].append(s_lin)
    dict["Mean Ratio"].append(MRatio)
    dict["Median Ratio"].append(MedRatio)
    dict["Mean Error (ME)"].append(ME)
    dict["Median Error (MedE)"].append(MedE)
    dict["Mean Log Error (MLE)"].append(MLE)
    dict["Median Log Error (MedLE)"].append(MedLE)
    dict["Mean Absolute Error (MAE)"].append(MAE)
    dict["Median Absolute Error (MedAE)"].append(MedAE)
    dict["Mean Absolute Log Error (MALE)"].append(MALE)
    dict["Median Absolute Log Error (MedALE)"].append(MedALE)
    dict["Mean Percent Error (MPE)"].append(MPE)
    dict["Mean Absolute Percent Error (MAPE)"].append(MAPE)
    dict["Mean Symmetric Percent Error (MSPE)"].append(MSPE)
    dict["Mean Symmetric Absolute Percent Error (SMAPE)"].append(SMAPE)
    dict["Mean Accuracy Ratio (MAR)"].append(MAR)
    dict["Root Mean Square Error (RMSE)"].append(RMSE)
    dict["Root Mean Square Log Error (RMSLE)"].append(RMSLE)
    dict["Median Symmetric Accuracy (MdSA)"].append(MdSA)
    dict["Percentage within an Order of Magnitude (%)"].append(fact10)
    dict["Percentage within a factor of 2 (%)"].append(fact2)


    if timeprofplot is not None:
        if "Time Profile Selection Plot" not in dict.keys():
            dict.update({"Time Profile Selection Plot": [timeprofplot]})
        else:
            dict["Time Profile Selection Plot"].append(timeprofplot)



def fill_time_metrics_dict(dict, model, energy_key, thresh_key, pred_energy_key,
    pred_thresh_key, ME, MedE, MAE, MedAE):
    """ Fill in metrics for time
    """
    dict["Model"].append(model)
    dict["Energy Channel"].append(energy_key)
    dict["Threshold"].append(thresh_key)
    dict["Prediction Energy Channel"].append(pred_energy_key)
    dict["Prediction Threshold"].append(pred_thresh_key)
    dict["Mean Error (pred - obs)"].append(ME)
    dict["Median Error (pred - obs)"].append(MedE)
    dict["Mean Absolute Error (|pred - obs|)"].append(MAE)
    dict["Median Absolute Error (|pred - obs|)"].append(MedAE)



def fill_all_clear_dict(dict, model, energy_key, thresh_key, pred_energy_key,
    pred_thresh_key, scores, n_caught, sep_caught_str, n_miss, sep_miss_str):
    """ Fill the all clear metrics dictionary with metrics for each model.
    
    """
    dict["Model"].append(model)
    dict["Energy Channel"].append(energy_key)
    dict["Threshold"].append(thresh_key)
    dict["Prediction Energy Channel"].append(pred_energy_key)
    dict["Prediction Threshold"].append(pred_thresh_key)
    dict["All Clear 'True Positives' (Hits)"].append(scores['TP']) #Hits
    dict["All Clear 'False Positives' (False Alarms)"].append(scores['FP']) #False Alarms
    dict["All Clear 'True Negatives' (Correct Negatives)"].append(scores['TN'])  #Correct negatives
    dict["All Clear 'False Negatives' (Misses)"].append(scores['FN']) #Misses
    dict["N (Total Number of Forecasts)"].append(scores['TP'] + scores['FP'] + scores['TN'] + scores['FN'])
    dict["Percent Correct"].append(scores['PC'])
    dict["Bias"].append(scores['B'])
    dict["Hit Rate"].append(scores['H'])
    dict["False Alarm Rate"].append(scores['F'])
    dict['False Negative Rate'].append(scores['FNR'])
    dict["Frequency of Misses"].append(scores['FOM'])
    dict["Frequency of Hits"].append(scores['FOH'])
    dict["Probability of Correct Negatives"].append(scores['POCN'])
    dict["Frequency of Correct Negatives"].append(scores['FOCN'])
    dict["False Alarm Ratio"].append(scores['FAR'])
    dict["Detection Failure Ratio"].append(scores['DFR'])
    dict["Threat Score"].append(scores['TS']) #Critical Success Index
    dict["Odds Ratio"].append(scores['OR'])
    dict["Gilbert Skill Score"].append(scores['GSS']) #Equitable Threat Score
    dict["True Skill Statistic"].append(scores['TSS']) #Hanssen and Kuipers
            #discriminant (true skill statistic, Peirce's skill score)
    dict["Heidke Skill Score"].append(scores['HSS'])
    dict["Odds Ratio Skill Score"].append(scores['ORSS'])
    dict["Symmetric Extreme Dependency Score"].append(scores['SEDS'])
    dict["F1 Score"].append(scores['FONE'])
    dict["F2 Score"].append(scores['FTWO'])
    dict["Fhalf Score"].append(scores['FHALF'])
    dict['Prevalence'].append(scores['PREV'])
    dict['Matthew Correlation Coefficient'].append(scores['MCC'])
    dict['Informedness'].append(scores['INFORM'])
    dict['Markedness'].append(scores['MARK'])
    dict['Prevalence Threshold'].append(scores['PT'])
    dict['Balanced Accuracy'].append(scores['BA'])
    dict['Fowlkes-Mallows Index'].append(scores['FM'])
    dict["Number SEP Events Correctly Predicted"].append(n_caught)
    dict["Number SEP Events Missed"].append(n_miss)
    dict["Predicted SEP Events"].append(sep_caught_str)
    dict["Missed SEP Events"].append(sep_miss_str)
#    dict["Mean Percentage Error"].append(scores[])
#    dict["Mean Absolute Percentage Error"].append(scores[])



def make_thresh_fname(thresh_key):
    """ Make threshold string for filenames.
    
    """
    thr = thresh_key.strip().split(".units") #threshold.10.0.units.1 / (cm2 s sr)
    thr = thr[0] #threshold.10.0
    thr = thr.strip().split("threshold.")
    thresh_fnm = "threshold_" + thr[1]
    return thresh_fnm



#####SUBROUTINES TO HELP EXTRACT FIRST, LAST, MAX, MEAN FORECASTS
def identify_not_clear_forecast(df, validation_type):
    """ Identify the row of the appropriate All Clear forecast
        of False for a given SEP event.
        
        Assume that all the forecasts in the df are sorted in ascending
        order of time.
        
        INPUT:
        
            :df: (pandas dataframe) forecasts for a single SEP event for a single
                model, energy channel, and threshold

        OUTPUT:
        
            :row: row of dataframe with all the values associated with the
                desired forecast
        
    """
    all_clear = df['Predicted SEP All Clear'].to_list()

    if validation_type == "Mean" or validation_type == "Max":
        return pd.DataFrame()
    
    if validation_type == "First":
        for i in range(len(all_clear)):
            if all_clear[i] is None:
                continue
            if all_clear[i] == True:
                continue
            if all_clear[i] == False:
                return df.iloc[[i]]
            
    if validation_type == "Last":
        #Search in reverse order checking of forecast is False All Clear
        for i in range(len(all_clear)-1,-1,-1):
            if all_clear[i] is None:
                continue
            if all_clear[i] == True:
                continue
            if all_clear[i] == False:
                return df.iloc[[i]]
    
    #if make it here, then no All Clear = False forecasts were made
    #for this particular SEP event.
    return pd.DataFrame()


#SIMPLIFY EXPECTING ORGANIZED IN TIME ORDER
def identify_flux_forecast(df, thresh_key, pred_key, validation_type):
    """ Identify the row of the appropriate flux forecast
        of False for a given SEP event.
        
        Assume that all the forecasts in the df are sorted in ascending
        order of time.
        
        INPUT:
        
            :df: (pandas dataframe) forecasts for a single SEP event for a single
                model, energy channel, and threshold

        OUTPUT:
        
            :row: row of dataframe with all the values associated with the
                desired forecast
        
    """
    threshold = objh.key_to_threshold(thresh_key)
    thresh = threshold['threshold']

    if validation_type == "Mean" or validation_type == "Max":
        return pd.DataFrame()
    
    if validation_type == "First":
        for i in range(len(df)):
            if pd.isnull(df.iloc[i][pred_key]):
                continue
            if df.iloc[i][pred_key] < thresh:
                continue
            if df.iloc[i][pred_key] >= thresh:
                return df.iloc[[i]]
            
    if validation_type == "Last":
        #Search in reverse order checking of forecast
        for i in range(len(df)-1,-1,-1):
            if pd.isnull(df.iloc[i][pred_key]):
                continue
            if df.iloc[i][pred_key] < thresh:
                continue
            if df.iloc[i][pred_key] >= thresh:
                return df.iloc[[i]]
    
    return pd.DataFrame()


def identify_time_forecast(df, pred_key, validation_type):
    """ Identify the row of the appropriate flux forecast
        of False for a given SEP event.
        
        Assume that all the forecasts in the df are sorted in ascending
        order of time.
        
        INPUT:
        
            :df: (pandas dataframe) forecasts for a single SEP event for a single
                model, energy channel, and threshold

        OUTPUT:
        
            :row: row of dataframe with all the values associated with the
                desired forecast
        
    """

    if validation_type == "Mean" or validation_type == "Max":
        return pd.DataFrame()
    
    if validation_type == "First":
        for i in range(len(df)):
            if pd.isnull(df.iloc[i][pred_key]):
                continue
            else:
                return df.iloc[[i]]
            
    if validation_type == "Last":
        #Search in reverse order checking of forecast is False All Clear
        for i in range(len(df)-1,-1,-1):
            if pd.isnull(df.iloc[i][pred_key]):
                continue
            else:
                return df.iloc[[i]]
    
    return pd.DataFrame()



def identify_max_forecast(df, pred_key):
    """ Calculate the appropriate forecast value and return a row
        of the dataframe.
        
        INPUT:
        
            :df: (pandas dataframe) forecasts for a single SEP event for a single
                model, energy channel, and threshold
            :pred_key: (string) key of the predicted value to identify the max

        OUTPUT:
        
            :row: row of dataframe with all the values associated with the
                desired forecast
        
    """
    if df.empty:
        return pd.DataFrame()

    #If only one entry, no need to calculate max
    if len(df) == 1:
        return df.iloc[[0]]

    maxval = df[pred_key].max()
    if pd.isnull(maxval):
        return pd.DataFrame()
    
    idx = df[pred_key].idxmax() #first instance of max value
            
    return df.loc[[idx]]
    


def calculate_mean_forecast(df, pred_key):
    """ Calculate the appropriate forecast value and return a row
        of the dataframe.
        
        INPUT:
        
            :df: (pandas dataframe) forecasts for a single SEP event for a single
                model, energy channel, and threshold
            :pred_key: (string) key of the predicted value to calculate the mean

        OUTPUT:
        
            :row: row of dataframe with all the values associated with the
                desired forecast
        
    """
    if df.empty:
        return pd.DataFrame()

    #If only one entry, no need to calculate mean
    if len(df) == 1:
        return df.iloc[[0]]

    cols = df.columns.to_list() #Can I do this without going to lists?
    pred_idx = cols.index(pred_key) #index in row where predicted value is stored

    #First drop all the forecasts with None values
    sub = df.dropna(subset=df.columns[pred_idx])
    if sub.empty:
        return pd.DataFrame()

    #Mean value of all forecasts
    meanval = sub[pred_key].mean()

    #Start of earliest prediction window
    pred_st = sub['Prediction Window Start'].min()
    
    #End of latest prediction window
    pred_end = sub['Prediction Window End'].max()
    
    #Record all the files that were used to create the average
    fnames = sub['Forecast Source'].iloc[0]
    for i in range(1,len(sub),1):
        fnames += ";" + sub['Forecast Source'].iloc[i]

    #Use the 0th row of the sub df to replace various values to the ones
    #we want saved
    sub.loc[0,'Forecast Source'] = fnames
    sub.loc[0,'Prediction Window Start'] = pred_st
    sub.loc[0,'Prediction Window End'] = pred_end
    sub.loc[0,pred_key] = meanval

    return sub.iloc[[0]]
    
 
 
def extract_all_clear_forecast_type(df, validation_type):
    """ Extract the correct all clear forecasts depending on the desired
        validation_type.
        
        INPUT:
        
        :df: (pandas DataFrame) contains all the all clear forecasts
            for a given model, energy channel, and threshold
        :validation_type: (string) First, Last, Max, Mean
        
        OUTPUT:
        
        :sub: (pandas DataFrame) probability forecasts relevant to the
            validation_type. Only one forecast per SEP event. ONLY
            forecasts related to observed SEP events.
        
    """
    if validation_type == "All" or validation_type == "":
        return df

    #Create an empty dataframe with the same columns plus AWT info
    sel_df = pd.DataFrame(columns=df.columns) #Selected forecasts
    sel_df = sel_df.astype(dtype=df.dtypes)

    if validation_type == "Max" or validation_type == "Mean":
        return sel_df
    
    #Extract all unique SEP events
    sep_events = resume.identify_unique(df, 'Observed SEP Threshold Crossing Time')
    
    if len(sep_events) == len(df.index):
        return df
   
    #For each SEP event, identify the desired forecast for that SEP event.
    for sep in sep_events:
        sep_sub = df.loc[df['Observed SEP Threshold Crossing Time'] == sep]

        if validation_type == "First" or validation_type == "Last":
            row = identify_not_clear_forecast(sep_sub, validation_type)
        
        if row.empty:
            #In this case, if row is empty, it is because the model
            #didn't issue an All Clear = False forecast for this
            #event. To account for this, save the first row in sep_sub
            row = sep_sub.iloc[[0]]

        sel_df = pd.concat([sel_df,row],ignore_index=True)
        
    return sel_df


def extract_probability_forecast_type(df, validation_type):
    """ Extract the correct probability forecasts depending on the desired
        validation_type.
        
        For probability, the First and Last forecast must depend on the
        All Clear field to indicate whether the probability value
        indicates that an SEP event will occur. If the All Clear field
        is not present, then the First and Last probability forecast
        cannot be calculated.
        
        INPUT:
        
        :df: (pandas DataFrame) contains all the probability forecasts
            for a given model, energy channel, and threshold
        :validation_type: (string) First, Last, Max, Mean
        
        OUTPUT:
        
        :sub: (pandas DataFrame) probability forecasts relevant to the
            validation_type. Only one forecast per SEP event. ONLY
            forecasts related to observed SEP events.
        
    """
    if validation_type == "All" or validation_type == "":
        return df
    
    #Create an empty dataframe with the same columns plus AWT info
    sel_df = pd.DataFrame(columns=df.columns) #Selected forecasts
    sel_df = sel_df.astype(dtype=df.dtypes)
    
    #First and last probabilities will only save the probabilities for
    #events that the model correctly predicted to occur. The resulting
    #metrics will be way overestimated, so don't use these.
    if validation_type == "First" or validation_type == "Last":
        return sel_df
    
    #Extract all unique SEP events
    sep_events = resume.identify_unique(df, 'Observed SEP Threshold Crossing Time')
   
    #For each SEP event, identify the desired forecast for that SEP event.
    for sep in sep_events:
        sep_sub = df.loc[df['Observed SEP Threshold Crossing Time'] == sep]
        if sep_sub.empty: #shouldn't happen
            continue
        
        if validation_type == "Max":
            row = identify_max_forecast(sep_sub, "Predicted SEP Probability")
        
        if validation_type == "Mean":
            row = calculate_mean_forecast(sep_sub, "Predicted SEP Probability")
        
        if row.empty:
            continue

        sel_df = pd.concat([sel_df,row], ignore_index=True)

    return sel_df



def extract_flux_forecast_type(df, thresh_key, pred_key, time_key, validation_type):
    """ Extract the correct flux forecasts depending on the desired
        validation_type.
        
 
        INPUT:
        
        :df: (pandas DataFrame) contains all the probability forecasts
            for a given model, energy channel, and threshold
        :pred_key: (string) specifies predicted value, e.g.
            "Predicted SEP Peak Intensity (Onset Peak)"
        :validation_type: (string) First, Last, Max, Mean
        
        OUTPUT:
        
        :sub: (pandas DataFrame) probability forecasts relevant to the
            validation_type. Only one forecast per SEP event. ONLY
            forecasts related to observed SEP events.
        
        :doType: (bool) True = do First, Last, Mean, Max (more than
                    one forecast per SEP event)
            False = one forecast per SEP event so no First, Last, Mean, Max
        
    """

    if validation_type == "All" or validation_type == "":
        return df, True
    
    #Create an empty dataframe with the same columns plus AWT info
    sel_df = pd.DataFrame(columns=df.columns) #Selected forecasts
    sel_df = sel_df.astype(dtype=df.dtypes)
    
    #Extract all unique SEP events
    sep_events = resume.identify_unique(df, time_key)
   
    #Check if the number of forecasts is equal to the number of SEP
    #events, indicating that there is one forecast per SEP event.
    #If so, then no need to run First, Last, Max, Mean
    if len(sep_events) == len(df.index):
        return df, False
    
    #For each SEP event, identify the desired forecast for that SEP event.
    for sep in sep_events:
        sep_sub = df.loc[df[time_key] == sep]

        if validation_type == "First" or validation_type == "Last":
            row = identify_flux_forecast(sep_sub, thresh_key, pred_key, validation_type)
        
        if validation_type == "Max":
            row = identify_max_forecast(sep_sub, pred_key)
        
        if validation_type == "Mean":
            row = calculate_mean_forecast(sep_sub, pred_key)
        
        if row.empty:
            continue

        sel_df = pd.concat([sel_df,row], ignore_index=True)

    return sel_df, True



def extract_time_forecast_type(df, pred_key, validation_type):
    """ Extract the correct flux forecasts depending on the desired
        validation_type.
        
 
        INPUT:
        
        :df: (pandas DataFrame) contains all the probability forecasts
            for a given model, energy channel, and threshold
        :pred_key: (string) specifies predicted value, e.g.
            "Predicted SEP Peak Intensity (Onset Peak)"
        :validation_type: (string) First, Last, Max, Mean
        
        OUTPUT:
        
        :sub: (pandas DataFrame) forecasts relevant to the
            validation_type. Only one forecast per SEP event. ONLY
            forecasts related to observed SEP events.
            
        :doType: (bool) True = do First, Last, Mean, Max (more than
                    one forecast per SEP event)
            False = one forecast per SEP event so no First, Last, Mean, Max
        
    """
    #Validation type can only be All, First, Last, Mean, Max
    if validation_type == "All" or validation_type == "":
        return df, True
    
    #Create an empty dataframe with the same columns plus AWT info
    sel_df = pd.DataFrame(columns=df.columns) #Selected forecasts
    sel_df = sel_df.astype(dtype=df.dtypes)
    
    if validation_type == "Max" or validation_type == "Mean":
        return sel_df, False
    
    #Extract all unique SEP events
    time_key = pred_key.replace("Predicted", "Observed")
    sep_events = resume.identify_unique(df, time_key)

    
    #If same number of forecasts as SEP events, then only one forecast
    #per SEP event and no need to do First, Last
    if len(sep_events) == len(df.index):
        return df, False
   
    #For each SEP event, identify the desired forecast for that SEP event.
    for sep in sep_events:
        sep_sub = df.loc[df[time_key] == sep]

        if validation_type == "First" or validation_type == "Last":
            row = identify_time_forecast(sep_sub, pred_key, validation_type)
        
            if not row.empty:
                sel_df = pd.concat([sel_df,row], ignore_index=True)
    
        
    return sel_df, True
    
##### END FIRST, LAST, MEAN, MAX #####################




def all_clear_intuitive_metrics(df, dict, model, energy_key, thresh_key,
    validation_type):
    """ Extract the appropriate predictions and calculate metrics
        All Clear

        If mismatch = True, will extract only the predictions where
        the Mismatch Allowed field is True.
        
        The metrics will be calculated for All Clear using all forecasts.
        The "First" forecasts mode will be used within the subroutine to
        determine whether a model "caught" or completely missed an SEP
        event.
        
    """
    val_type = ["", "All"]
    if validation_type not in val_type:
        return
    
    #Select rows to calculate metrics
    sub = df.loc[(df['Model'] == model) & (df['Energy Channel Key'] ==
        energy_key) & (df['Threshold Key'] == thresh_key)]

    sub = sub[['Model','Energy Channel Key', 'Threshold Key',
            'Mismatch Allowed',
            'Prediction Energy Channel Key', 'Prediction Threshold Key',
            'Forecast Source',
            'Prediction Window Start', 'Prediction Window End',
            'Observed SEP Threshold Crossing Time',
            'Observed SEP All Clear', 'Predicted SEP All Clear',
            'All Clear Match Status']]
    sub = sub.loc[(sub['All Clear Match Status'] != 'Ongoing SEP Event')]
    sub = sub.dropna(subset='All Clear Match Status')
      
    if sub.empty:
        return


    mismatch = bool(sub.iloc[0]['Mismatch Allowed'])
    pred_energy_key = str(sub.iloc[0]['Prediction Energy Channel Key'])
    pred_thresh_key = str(sub.iloc[0]['Prediction Threshold Key'])
    
    thresh_fnm = make_thresh_fname(thresh_key)
    fnm = "all_clear_selections_" + model + "_" + energy_key.strip() + "_" +\
            thresh_fnm
    if mismatch:
        fnm = fnm + "_mm"
    if validation_type != "" and validation_type != "All":
        fnm = fnm + "_" + validation_type
    write_df(sub, fnm)

    
    scores = metrics.calc_contingency_all_clear(sub, 'Observed SEP All Clear',
                'Predicted SEP All Clear')
    
    #Now extract whether an SEP event was "caught" or missed using the
    #"First" forecast validation type.
    #Contains one line per SEP event and only forecasts associated with SEPs.
    #In the case of a correctly predicted SEP event, contains the first
    #forecast that predicted False all clear (regardless of whether following
    #forecasts switched back to True all clear).
    #In the case of a missed SEP event, contains the first True all clear
    #forecast where the prediction window contained the threshold crossing.
    sub_first = extract_all_clear_forecast_type(sub, "First")
    sub_caught = sub_first.loc[(sub_first['Predicted SEP All Clear'] == False)]
    sep_caught = sub_caught['Observed SEP Threshold Crossing Time'].to_list()
    n_caught = len(sep_caught)
    sep_caught_str = ""
    if n_caught == 0:
        sep_caught_str = "None"
    else:
        sep_caught_str = str(sep_caught[0])
        for jj in range(1,n_caught,1):
            sep_caught_str += ";" + str(sep_caught[jj])
    
    
    sub_miss = sub_first.loc[(sub_first['Predicted SEP All Clear'] == True)]
    sep_miss = sub_miss['Observed SEP Threshold Crossing Time'].to_list()
    n_miss = len(sep_miss)
    sep_miss_str = ""
    if n_miss == 0:
        sep_miss_str = "None"
    else:
        sep_miss_str = str(sep_miss[0])
        for jj in range(1,n_miss,1):
            sep_miss_str += ";" + str(sep_miss[jj])
    
    
    fill_all_clear_dict(dict, model, energy_key, thresh_key, pred_energy_key,
        pred_thresh_key, scores, n_caught, sep_caught_str, n_miss, sep_miss_str)


    return sub



def probability_intuitive_metrics(df, dict, model, energy_key, thresh_key,
    validation_type):
    """ Extract the appropriate predictions and calculate metrics
        Probability

    """
    #Only calculate probability metrics for ALL forecasts
    val_type = ["", "All","Max"]
    if validation_type not in val_type:
        return
    
    #Select rows to calculate metrics
    sub = df.loc[(df['Model'] == model) & (df['Energy Channel Key'] ==
        energy_key) & (df['Threshold Key'] == thresh_key)]

    sub = sub[['Model','Energy Channel Key', 'Threshold Key',
            'Mismatch Allowed',
            'Prediction Energy Channel Key', 'Prediction Threshold Key',
            'Forecast Source',
            'Prediction Window Start', 'Prediction Window End',
            'Observed SEP Threshold Crossing Time',
            'Observed SEP Probability',
            'Predicted SEP All Clear',
            'Predicted SEP Probability', 'Probability Match Status']]
    sub = sub.loc[(sub['Probability Match Status'] != 'Ongoing SEP Event')]
    sub = sub.dropna(subset='Predicted SEP Probability')

    if not sub.empty:
        sub = sub.dropna(subset='Observed SEP Probability')

    if sub.empty:
        return

    #Extract First, Last, Max, Mean, etc if selected
    sub = extract_probability_forecast_type(sub, validation_type)
    if sub.empty:
        return

    mismatch = bool(sub.iloc[0]['Mismatch Allowed'])
    pred_energy_key = str(sub.iloc[0]['Prediction Energy Channel Key'])
    pred_thresh_key = str(sub.iloc[0]['Prediction Threshold Key'])


    thresh_fnm = make_thresh_fname(thresh_key)
    fnm = "probability_selections_" + model + "_" + energy_key.strip() + "_" +\
        thresh_fnm
    if mismatch:
        fnm = fnm + "_mm"
    if validation_type != "" and validation_type != "All":
        fnm = fnm + "_" + validation_type
    write_df(sub,fnm)

    obs = sub['Observed SEP Probability'].to_list()
    pred = sub['Predicted SEP Probability'].to_list()

    #Calculate metrics
    brier_score = metrics.calc_brier(obs, pred)
    brier_skill = metrics.calc_brier_skill(obs, pred)
    rank_corr_coeff = metrics.calc_spearman(obs, pred) 

    roc_auc, roc_curve_plt = metrics.receiver_operator_characteristic(obs, pred, model)
    
    roc_curve_plt.plot()
    skill_line = np.linspace(0.0, 1.0, num=10) # Constructing a diagonal line that represents no skill/random guess
    plt.plot(skill_line, skill_line, '--', label = 'Random Guess')
    figname = config.outpath + '/plots/ROC_curve_' \
            + model + "_" + energy_key.strip() + "_" + thresh_fnm
    if mismatch:
            figname = figname + "_mm"
    if validation_type != "" and validation_type != "All":
            figname = figname + "_" + validation_type
    figname += ".pdf"
    plt.legend(loc="lower right")
    roc_curve_plt.figure_.savefig(figname, dpi=300, bbox_inches='tight')
    plt.close(roc_curve_plt.figure_)
    
    #Save to dict (ultimately dataframe)
    dict['Model'].append(model)
    dict['Energy Channel'].append(energy_key)
    dict['Threshold'].append(thresh_key)
    dict['Prediction Energy Channel'].append(pred_energy_key)
    dict['Prediction Threshold'].append(pred_thresh_key)
    dict['ROC Curve Plot'].append(figname)
    dict['Brier Score'].append(brier_score)
    dict['Brier Skill Score'].append(brier_skill)
    dict['Spearman Correlation Coefficient'].append(rank_corr_coeff)
    dict['Area Under ROC Curve'].append(roc_auc)


def calc_all_flux_metrics(obs, pred):
    """ Calculate the metrics used for assessing fluxes.
    """
    MRatio = None
    MedRatio = None
    ME = None
    MedE = None
    MAE = None
    MedAE = None
    MLE = None
    MedLE = None
    MALE = None
    MedALE = None
    MPE = None
    MAPE = None
    MSPE = None
    SMAPE = None
    MAR = None #Mean Accuracy Ratio
    RMSE = None
    RMSLE = None
    MdSA = None

    sepratio = []
    sepE = []
    sepAE = []
    sepLE = []
    sepALE = []
    sepPE = []
    sepAPE = []

    if len(obs) >= 1:

        #Errors for each observation-forecast pair
        sepratio = metrics.switch_error_func('Ratio',obs,pred)
        sepE = metrics.switch_error_func('E',obs,pred)
        sepAE = metrics.switch_error_func('AE',obs,pred)
        sepLE = metrics.switch_error_func('LE',obs,pred)
        sepALE = metrics.switch_error_func('ALE',obs,pred)
        sepPE = metrics.switch_error_func('PE',obs,pred)
        sepAPE = metrics.switch_error_func('APE',obs,pred)

        #Mean and median errors across all observation-forecast pairs
        MRatio = statistics.mean(metrics.switch_error_func('Ratio',obs,pred))
        MedRatio = statistics.median(metrics.switch_error_func('Ratio',obs,pred))
        ME = statistics.mean(metrics.switch_error_func('E',obs,pred))
        MedE = statistics.median(metrics.switch_error_func('E',obs,pred))
        MAE = statistics.mean(metrics.switch_error_func('AE',obs,pred))
        MedAE = statistics.median(metrics.switch_error_func('AE',obs,pred))
        MLE = statistics.mean(metrics.switch_error_func('LE',obs,pred))
        MedLE = statistics.median(metrics.switch_error_func('LE',obs,pred))
        MALE = statistics.mean(metrics.switch_error_func('ALE',obs,pred))
        MedALE = statistics.median(metrics.switch_error_func('ALE',obs,pred))
        MPE = statistics.mean(metrics.switch_error_func('PE',obs,pred))
        MAPE = statistics.mean(metrics.switch_error_func('APE',obs,pred))
        MSPE = statistics.mean(metrics.switch_error_func('SPE',obs,pred))
        SMAPE = statistics.mean(metrics.switch_error_func('SAPE',obs,pred))
        MAR = metrics.switch_error_func('MAR',obs,pred) #Mean Accuracy Ratio
        RMSE = metrics.switch_error_func('RMSE',obs,pred)
        RMSLE = metrics.switch_error_func('RMSLE',obs,pred)
        MdSA = metrics.switch_error_func('MdSA',obs,pred)


    #Append sub with the metrics for each observed and predicted time profile match
    errors = {'Ratio': sepratio, 'Error': sepE, 'Absolute Error': sepAE, 'Log Error': sepLE, 'Absolute Log Error': sepALE, 'Percent Error': sepPE, 'Absolute Percent Error': sepAPE}

    return MRatio, MedRatio, ME, MedE, MAE, MedAE, MLE, MedLE, MALE, MedALE,\
            MPE, MAPE, MSPE, SMAPE, MAR, RMSE, RMSLE, MdSA, errors




def point_intensity_intuitive_metrics(df, dict, model, energy_key, thresh_key,
    validation_type, flux_threshold=0):
    """ Extract the appropriate predictions and calculate metrics
        Point intensity

        All observed point fluxes below flux_threshold will be excluded.
        Makes sense to set above a detector background level or to
        a warning threshold.
        
    """
    #Only calculate point intensity metrics for All forecasts
    val_type = ["", "All"]
    if validation_type not in val_type:
        return
    
    #Select rows to calculate metrics
    sub = df.loc[(df['Model'] == model) & (df['Energy Channel Key'] ==
        energy_key) & (df['Threshold Key'] == thresh_key)]

    sub = sub[['Model','Energy Channel Key', 'Threshold Key',
            'Mismatch Allowed',
            'Prediction Energy Channel Key', 'Prediction Threshold Key',
            'Forecast Source',
            'Prediction Window Start', 'Prediction Window End',
            'Observed Point Intensity',
            'Observed Point Intensity Time',
            'Observed Point Intensity Units',
            'Predicted Point Intensity',
            'Predicted Point Intensity Time',
            'Predicted Point Intensity Units']]
    
    sub = sub.loc[(sub['Observed Point Intensity'] >= flux_threshold)]

    sub = sub.dropna() #drop rows containing None
    if sub.empty:
        return

    mismatch = bool(sub.iloc[0]['Mismatch Allowed'])
    pred_energy_key = str(sub.iloc[0]['Prediction Energy Channel Key'])
    pred_thresh_key = str(sub.iloc[0]['Prediction Threshold Key'])
    thresh_fnm = make_thresh_fname(thresh_key)

    #Calculate observed values via interpolation in the time profiles
    point_times = sub['Predicted Point Intensity Time'].to_list()
    pred = sub['Predicted Point Intensity'].to_list()
    units = sub.iloc[0]['Predicted Point Intensity Units']
    obs = sub['Observed Point Intensity'].to_list()

    if len(obs) > 1:
        #SAVE TIME PROFILE PLOTS FOR EVERY INTERVALS OF TIME
        first = min(point_times)
        last = max(point_times)
        interval = datetime.timedelta(days=15)
        nintervals = int((last-first).total_seconds()/interval.total_seconds()) + 1
        tp_plotnames = ""
        thresh_fnm = make_thresh_fname(thresh_key)
        
        for kk in range(nintervals):
            st_plot = first + kk*interval
            end_plot = st_plot + interval
            trim_times = []
            trim_pred = []
            trim_obs = []
            for ll in range(len(point_times)):
                if point_times[ll] >= st_plot and point_times[ll] < end_plot:
                    trim_times.append(point_times[ll])
                    trim_pred.append(pred[ll])
                    trim_obs.append(obs[ll])
            
            if not trim_times:
                continue
            
            str_date = date_to_string(st_plot)
            labels = [model, "Observations"]
            title = model + ", " + energy_key + " Point Intensity Time Profile"
            tpfigname = config.outpath + "/plots/Point_Intensity_Time_Profile_" + model \
                + "_" + energy_key + "_" + thresh_fnm  + "_" + str_date
            if mismatch:
                tpfigame = tpfigname + "_mm"
            if validation_type != "" and validation_type != "All":
                tpfigname = tpfigname + "_" + validation_type
            tpfigname += ".pdf"

            if tp_plotnames == "":
                tp_plotnames = tpfigname
            else:
                tp_plotnames += ";" + tpfigname
 
 
            plt_tools.plot_time_profile([trim_times, trim_times], [trim_pred,trim_obs],
            labels, title=title, x_label="Date", y_min=1e-7, y_max=1e5,
            y_label="Particle Intensity",
            date_format="none", showplot=False,
            closeplot=True, saveplot=True, figname=tpfigname)
    
    
    
        #PEARSON CORRELATION
        r_lin, r_log = metrics.switch_error_func('r',obs,pred)
        s_lin = metrics.switch_error_func('spearman',obs,pred)
        
        #LINEAR REGRESSION
        obs_np = np.log10(np.array(obs))
        pred_np = np.log10(np.array(pred))
        slope, yint = np.polyfit(obs_np, pred_np, 1)

        #Correlation Plot
        title = "Point Intensity Correlation (" + model + ", flux >= " + str(flux_threshold) + ")"
        corr_plot = plt_tools.correlation_plot(obs, pred, title,
            xlabel="Observations",
            ylabel=("Model Predictions (" + str(units) + ")"), use_log = True)

        figname = config.outpath + '/plots/Correlation_point_intensity_' \
            + model + "_" + energy_key.strip() + "_" + thresh_fnm
        if mismatch:
            figname = figname + "_mm"
        if validation_type != "" and validation_type != "All":
            figname = figname + "_" + validation_type 
        figname += ".pdf"
        corr_plot.savefig(figname, dpi=300, bbox_inches='tight')
        corr_plot.close()
   
    else:
        r_lin = None
        r_log = None
        s_lin = None
        slope = None
        yint = None
        figname = ""

    
    MRatio, MedRatio, ME, MedE, MAE, MedAE, MLE, MedLE, MALE, MedALE, MPE, MAPE,\
    MSPE, SMAPE, MAR, RMSE, RMSLE, MdSA, errors = calc_all_flux_metrics(obs, pred)

    #Add error calculation for individual observation-forecast pairs and
    #write out selections and the metrics associated with each profile match
    if len(errors['Ratio']) != 0:
        sub = sub.assign(**errors)
    fnm = f"point_intensity_selections_{model}_{energy_key.strip()}_{thresh_fnm}"
    if mismatch:
        fnm = fnm + "_mm"
    if validation_type != "" and validation_type != "All":
        fnm = fnm + "_" + validation_type
    write_df(sub, fnm)

    temp = metrics.switch_error_func('LE',obs,pred)
    count = 0
    count_fact_2 = 0
    for i in range(len(temp)):     
        if temp[i] >= -1 and temp[i] <= 1:
            count += 1
        if temp[i] >= -np.log10(2) and temp[i] <= np.log10(2):
            count_fact_2 += 1

    fact10 = count / len(temp)
    fact2 = count_fact_2 / len(temp)
    ####METRICS
    fill_flux_metrics_dict(dict, model, energy_key, thresh_key,
        pred_energy_key, pred_thresh_key, figname,
        slope, yint, r_lin, r_log, s_lin, MRatio, MedRatio, ME, MedE, MLE,
        MedLE, MAE, MedAE, MALE, MedALE, MPE, MAPE, MSPE, SMAPE,
        MAR, RMSE, RMSLE, MdSA, fact10, fact2, tp_plotnames)



def peak_intensity_intuitive_metrics(df, dict, model, energy_key, thresh_key,
    validation_type):
    """ Extract the appropriate predictions and calculate metrics
        Peak intensity

    """
    val_type = ["", "All", "First", "Last", "Max", "Mean"]
    if validation_type not in val_type:
        return
    
    #Select rows to calculate metrics
    sub = df.loc[(df['Model'] == model) & (df['Energy Channel Key'] ==
        energy_key) & (df['Threshold Key'] == thresh_key)]

    sub = sub[['Model','Energy Channel Key', 'Threshold Key',
            'Mismatch Allowed',
            'Prediction Energy Channel Key', 'Prediction Threshold Key',
            'Forecast Source',
            'Prediction Window Start', 'Prediction Window End',
            'Observed SEP Peak Intensity (Onset Peak) Time',
            'Observed SEP Peak Intensity (Onset Peak)',
            'Observed SEP Peak Intensity (Onset Peak) Units',
            'Predicted SEP Peak Intensity (Onset Peak)',
            'Predicted SEP Peak Intensity (Onset Peak) Units',
            'Peak Intensity Match Status']]
    sub = sub.loc[(sub['Peak Intensity Match Status'] == 'SEP Event')]
    sub = sub.dropna(subset=['Predicted SEP Peak Intensity (Onset Peak)', 'Observed SEP Peak Intensity (Onset Peak)'])

    #Drop zero and negative values in predicted or observed peak intensity
    if not sub.empty:
        sub = sub.loc[(sub['Predicted SEP Peak Intensity (Onset Peak)'] > 0) & (sub['Observed SEP Peak Intensity (Onset Peak)'] > 0)]

    if sub.empty:
        return

    sub, doType = extract_flux_forecast_type(sub, thresh_key, 'Predicted SEP Peak Intensity (Onset Peak)', 'Observed SEP Peak Intensity (Onset Peak) Time', validation_type)
    if sub.empty or not doType:
        return
    
    mismatch = bool(sub.iloc[0]['Mismatch Allowed'])
    pred_energy_key = str(sub.iloc[0]['Prediction Energy Channel Key'])
    pred_thresh_key = str(sub.iloc[0]['Prediction Threshold Key'])
    
    thresh_fnm = make_thresh_fname(thresh_key)

    obs = sub['Observed SEP Peak Intensity (Onset Peak)'].to_list()
    pred = sub['Predicted SEP Peak Intensity (Onset Peak)'].to_list()
    units = sub.iloc[0]['Observed SEP Peak Intensity (Onset Peak) Units']

    if len(obs) > 1:
        #PEARSON CORRELATION
        r_lin, r_log = metrics.switch_error_func('r',obs,pred)
        s_lin = metrics.switch_error_func('spearman',obs,pred)

        
        #LINEAR REGRESSION
        obs_np = np.log10(obs)
        pred_np = np.log10(pred)
        slope, yint = np.polyfit(obs_np, pred_np, 1)

        #Correlation Plot
        corr_plot = plt_tools.correlation_plot(obs, pred,
        "Peak Intensity Correlation", xlabel="Observations",
        ylabel=("Model Predictions (" + str(units) + ")"), use_log = True)

        figname = config.outpath + '/plots/Correlation_peak_intensity_' \
            + model + "_" + energy_key.strip() + "_" + thresh_fnm
        if mismatch:
            figname = figname + "_mm"
        if validation_type != "" and validation_type != "All":
            figname = figname + "_" + validation_type 
        figname += ".pdf"
        corr_plot.savefig(figname, dpi=300, bbox_inches='tight')
        corr_plot.close()
    else:
        r_lin = None
        r_log = None
        s_lin = None
        slope = None
        yint = None
        figname = ""


    MRatio, MedRatio, ME, MedE, MAE, MedAE, MLE, MedLE, MALE, MedALE, MPE, MAPE,\
    MSPE, SMAPE, MAR, RMSE, RMSLE, MdSA, errors = calc_all_flux_metrics(obs, pred)


    #Add error calculation for individual observation-forecast pairs and
    #write out selections and the metrics associated with each profile match
    if len(errors['Ratio']) != 0:
        sub = sub.assign(**errors)
    fnm = f"peak_intensity_selections_{model}_{energy_key.strip()}_{thresh_fnm}"
    if mismatch:
        fnm = fnm + "_mm"
    if validation_type != "" and validation_type != "All":
        fnm = fnm + "_" + validation_type
    write_df(sub, fnm)

    temp = metrics.switch_error_func('LE',obs,pred)
    count = 0
    count_fact_2 = 0
    for i in range(len(temp)):     
        if temp[i] >= -1 and temp[i] <= 1:
            count += 1
        if temp[i] >= -np.log10(2) and temp[i] <= np.log10(2):
            count_fact_2 += 1

    fact10 = count / len(temp)
    fact2 = count_fact_2 / len(temp)
    ####METRICS
    fill_flux_metrics_dict(dict, model, energy_key, thresh_key,
        pred_energy_key, pred_thresh_key, figname,
        slope, yint, r_lin, r_log, s_lin, MRatio, MedRatio, ME, MedE, MLE,
        MedLE, MAE, MedAE, MALE, MedALE, MPE, MAPE, MSPE, SMAPE,
        MAR, RMSE, RMSLE, MdSA, fact10, fact2)




def peak_intensity_max_intuitive_metrics(df, dict, model, energy_key,
    thresh_key, validation_type):
    """ Extract the appropriate predictions and calculate metrics
        Peak intensity

    """
    val_type = ["", "All", "First", "Last", "Max", "Mean"]
    if validation_type not in val_type:
        return
    
    peak_key = 'Predicted SEP Peak Intensity Max (Max Flux)'
    time_key = 'Observed SEP Peak Intensity Max (Max Flux) Time'

    #Select rows to calculate metrics
    sub = df.loc[(df['Model'] == model) & (df['Energy Channel Key'] ==
        energy_key) & (df['Threshold Key'] == thresh_key)]

    sub = sub[['Model','Energy Channel Key', 'Threshold Key',
            'Mismatch Allowed',
            'Prediction Energy Channel Key', 'Prediction Threshold Key',
            'Forecast Source',
            'Prediction Window Start', 'Prediction Window End',
            'Observed SEP Threshold Crossing Time',
            'Observed SEP Peak Intensity Max (Max Flux) Time',
            'Observed SEP Peak Intensity Max (Max Flux)',
            'Observed SEP Peak Intensity Max (Max Flux) Units',
            'Predicted SEP Peak Intensity Max (Max Flux)',
            'Predicted SEP Peak Intensity Max (Max Flux) Units',
            'Peak Intensity Max Match Status']]
    sub = sub.loc[(sub['Peak Intensity Max Match Status'] == 'SEP Event')]
    sub = sub.dropna(subset=['Predicted SEP Peak Intensity Max (Max Flux)', 'Observed SEP Peak Intensity Max (Max Flux)'])
    
    #Drop zero and negative values in predicted or observed peak intensity
    if not sub.empty:
        sub = sub.loc[(sub['Predicted SEP Peak Intensity Max (Max Flux)'] > 0) & (sub['Observed SEP Peak Intensity Max (Max Flux)'] > 0)]

    if not sub.empty:
        sub, doType = extract_flux_forecast_type(sub, thresh_key, peak_key, time_key, validation_type)


    #Models may fill only the Peak Intensity field. It can be ambiguous whether
    #the prediction is intended as onset peak or max flux. If no max flux field
    #found, then compare Peak Intensity to observed Max Flux.
    if sub.empty:
        sub = df.loc[(df['Model'] == model) & (df['Energy Channel Key'] ==
            energy_key) & (df['Threshold Key'] == thresh_key)]
        sub = sub[['Model','Energy Channel Key', 'Threshold Key',
            'Mismatch Allowed',
            'Prediction Energy Channel Key', 'Prediction Threshold Key',
            'Forecast Source',
            'Prediction Window Start', 'Prediction Window End',
            'Observed SEP Threshold Crossing Time',
            'Observed SEP Peak Intensity Max (Max Flux) Time',
            'Observed SEP Peak Intensity Max (Max Flux)',
            'Observed SEP Peak Intensity Max (Max Flux) Units',
            'Predicted SEP Peak Intensity (Onset Peak)',
            'Predicted SEP Peak Intensity (Onset Peak) Units',
            'Peak Intensity Match Status']]
        sub = sub.loc[(sub['Peak Intensity Match Status'] == 'SEP Event')]
        sub = sub.dropna(subset=['Predicted SEP Peak Intensity (Onset Peak)', 'Observed SEP Peak Intensity Max (Max Flux)'])

        #Drop zero and negative flux values in predicted or observed peak intensity
        if not sub.empty:
            sub = sub.loc[(sub['Predicted SEP Peak Intensity (Onset Peak)'] > 0) & (sub['Observed SEP Peak Intensity Max (Max Flux)'] > 0)]

        if sub.empty:
            return

        peak_key = 'Predicted SEP Peak Intensity (Onset Peak)'
        sub, doType = extract_flux_forecast_type(sub, thresh_key, peak_key, time_key, validation_type)
        if sub.empty:
            return
        
        logger.debug("Model " + model + " did not explicitly "
                "include a peak_intensity_max field. Comparing "
                "peak_intensity to observed max flux.")

    if not doType:
        return

    mismatch = bool(sub.iloc[0]['Mismatch Allowed'])
    pred_energy_key = str(sub.iloc[0]['Prediction Energy Channel Key'])
    pred_thresh_key = str(sub.iloc[0]['Prediction Threshold Key'])

    thresh_fnm = make_thresh_fname(thresh_key)

    obs = sub['Observed SEP Peak Intensity Max (Max Flux)'].to_list()
    units = sub.iloc[0]['Observed SEP Peak Intensity Max (Max Flux) Units']
    pred = sub[peak_key].to_list()
 
    if len(obs) > 1:
        #PEARSON CORRELATION
        r_lin, r_log = metrics.switch_error_func('r',obs,pred)
        s_lin= metrics.switch_error_func('spearman',obs,pred)
        
        #LINEAR REGRESSION
        obs_np = np.log10(obs)
        pred_np = np.log10(pred)
        slope, yint = np.polyfit(obs_np, pred_np, 1)

        #Correlation Plot
        corr_plot = plt_tools.correlation_plot(obs,pred,
        "Peak Intensity Max (Max Flux) Correlation", xlabel="Observations",
        ylabel=("Model Predictions (" + str(units) + ")"),
        value="Peak Intensity Max (Max Flux)", use_log = True)

        figname = config.outpath + '/plots/Correlation_peak_intensity_max_' \
                + model + "_" + energy_key.strip() + "_" + thresh_fnm
        if mismatch:
            figname = figname + "_mm"
        if validation_type != "" and validation_type != "All":
            figname = figname + "_" + validation_type
        figname += ".pdf"
        corr_plot.savefig(figname, dpi=300, bbox_inches='tight')
        corr_plot.close()
    else:
        r_lin = None
        r_log = None
        s_lin = None
        slope = None
        yint = None
        figname = ""


    MRatio, MedRatio, ME, MedE, MAE, MedAE, MLE, MedLE, MALE, MedALE, MPE, MAPE,\
    MSPE, SMAPE, MAR, RMSE, RMSLE, MdSA, errors = calc_all_flux_metrics(obs, pred)

    #Add error calculation for individual observation-forecast pairs and
    #write out selections and the metrics associated with each profile match
    if len(errors['Ratio']) != 0:
        sub = sub.assign(**errors)
    fnm = f"peak_intensity_max_selections_{model}_{energy_key.strip()}_{thresh_fnm}"
    if mismatch:
        fnm = fnm + "_mm"
    if validation_type != "" and validation_type != "All":
        fnm = fnm + "_" + validation_type
    write_df(sub, fnm)


    temp = metrics.switch_error_func('LE',obs,pred)
    count = 0
    count_fact_2 = 0
    for i in range(len(temp)):     
        if temp[i] >= -1 and temp[i] <= 1:
            count += 1
        if temp[i] >= -np.log10(2) and temp[i] <= np.log10(2):
            count_fact_2 += 1

    fact10 = count / len(temp)
    fact2 = count_fact_2 / len(temp)
    ####METRICS
    fill_flux_metrics_dict(dict, model, energy_key, thresh_key,
        pred_energy_key, pred_thresh_key, figname,
        slope, yint, r_lin, r_log, s_lin, MRatio, MedRatio, ME, MedE, MLE,
        MedLE, MAE, MedAE, MALE, MedALE, MPE, MAPE, MSPE, SMAPE,
        MAR, RMSE, RMSLE, MdSA, fact10, fact2)



def max_flux_in_pred_win_metrics(df, dict, model, energy_key,
    thresh_key, validation_type):
    """ Extract the appropriate predictions and calculate metrics
        Compare predicted max or onset peak flux to the max observed
        flux in the model's prediction window.

        If a model provides peak_intensity_max, then will compare with
        observed max flux in prediction window. If that field isn't present in
        the prediction, then will compare the peak_intensity.

    """
    val_type = ["", "All"]
    if validation_type not in val_type:
        return

    peak_key = 'Predicted SEP Peak Intensity Max (Max Flux)'
    
    #Select rows to calculate metrics
    sub = df.loc[(df['Model'] == model) & (df['Energy Channel Key'] ==
        energy_key) & (df['Threshold Key'] == thresh_key)]

    sub = sub[['Model','Energy Channel Key', 'Threshold Key',
            'Mismatch Allowed',
            'Prediction Energy Channel Key', 'Prediction Threshold Key',
            'Forecast Source',
            'Prediction Window Start', 'Prediction Window End',
            'Observed Max Flux in Prediction Window',
            'Observed Max Flux in Prediction Window Time',
            'Observed Max Flux in Prediction Window Units',
            'Predicted SEP Peak Intensity Max (Max Flux)',
            'Predicted SEP Peak Intensity Max (Max Flux) Units']]

    sub = sub.dropna(subset=['Predicted SEP Peak Intensity Max (Max Flux)', 'Observed Max Flux in Prediction Window'])

    #Drop zero and negative values in predicted or observed peak intensity
    if not sub.empty:
        sub = sub.loc[(sub['Predicted SEP Peak Intensity Max (Max Flux)'] > 0) & (sub['Observed Max Flux in Prediction Window'] > 0)]
      
    #Models may fill only the Peak Intensity field. It can be ambiguous whether
    #the prediction is intended as onset peak or max flux. If no max flux field
    #found, then compare Peak Intensity to observed Max Flux.
    if sub.empty:
        sub = df.loc[(df['Model'] == model) & (df['Energy Channel Key'] ==
            energy_key) & (df['Threshold Key'] == thresh_key)]

        sub = sub[['Model','Energy Channel Key', 'Threshold Key',
            'Mismatch Allowed',
            'Prediction Energy Channel Key', 'Prediction Threshold Key',
            'Forecast Source',
            'Prediction Window Start', 'Prediction Window End',
            'Observed Max Flux in Prediction Window',
            'Observed Max Flux in Prediction Window Time',
            'Observed Max Flux in Prediction Window Units',
            'Predicted SEP Peak Intensity (Onset Peak)',
            'Predicted SEP Peak Intensity (Onset Peak) Units']]

        sub = sub.dropna(subset=['Predicted SEP Peak Intensity (Onset Peak)', 'Observed Max Flux in Prediction Window'])

        #Drop zero and negative values in predicted or observed peak intensity
        if not sub.empty:
            sub = sub.loc[(sub['Predicted SEP Peak Intensity (Onset Peak)'] > 0) & (sub['Observed Max Flux in Prediction Window'] > 0)]

        if sub.empty:
            return
 
        peak_key = 'Predicted SEP Peak Intensity (Onset Peak)'

        logger.debug("Model " + model + " did not explicitly "
            "include a peak_intensity_max field. Comparing peak_intensity to "
            "observed max flux in the prediction window.")


    mismatch = bool(sub.iloc[0]['Mismatch Allowed'])
    pred_energy_key = str(sub.iloc[0]['Prediction Energy Channel Key'])
    pred_thresh_key = str(sub.iloc[0]['Prediction Threshold Key'])

    thresh_fnm = make_thresh_fname(thresh_key)

    obs = sub['Observed Max Flux in Prediction Window']
    units = sub.iloc[0]['Observed Max Flux in Prediction Window Units']
    pred = sub[peak_key]
 
    if len(obs) > 1:
        #PEARSON CORRELATION
        r_lin, r_log = metrics.switch_error_func('r',obs,pred)
        s_lin = metrics.switch_error_func('spearman',obs,pred)
        
        #LINEAR REGRESSION
        obs_np = np.log10(obs)
        pred_np = np.log10(pred)
        slope, yint = np.polyfit(obs_np, pred_np, 1)

        #Correlation Plot
        corr_plot = plt_tools.correlation_plot(obs,pred,
        "Max Flux in Prediction Window Correlation", xlabel="Observations",
        ylabel=("Model Predictions (" + str(units) + ")"),
        value="Max Flux in Prediction Window", use_log = True)

        figname = config.outpath + '/plots/Correlation_max_flux_in_pred_win_' \
                + model + "_" + energy_key.strip() + "_" + thresh_fnm
        if mismatch:
            figname = figname + "_mm"
        figname += ".pdf"
        corr_plot.savefig(figname, dpi=300, bbox_inches='tight')
        corr_plot.close()
    else:
        r_lin = None
        r_log = None
        s_lin = None
        slope = None
        yint = None
        figname = ""


    MRatio, MedRatio, ME, MedE, MAE, MedAE, MLE, MedLE, MALE, MedALE, MPE, MAPE,\
    MSPE, SMAPE, MAR, RMSE, RMSLE, MdSA, errors = calc_all_flux_metrics(obs, pred)

    #Add error calculation for individual observation-forecast pairs and
    #write out selections and the metrics associated with each profile match
    if len(errors['Ratio']) != 0:
        sub = sub.assign(**errors)
    fnm = f"max_flux_in_pred_win_selections_{model}_{energy_key.strip()}_{thresh_fnm}"
    if mismatch:
        fnm = fnm + "_mm"
    if validation_type != "" and validation_type != "All":
        fnm = fnm + "_" + validation_type
    write_df(sub, fnm)

    temp = metrics.switch_error_func('LE',obs,pred)
    count = 0
    count_fact_2 = 0
    for i in range(len(temp)):     
        if temp[i] >= -1 and temp[i] <= 1:
            count += 1
        if temp[i] >= -np.log10(2) and temp[i] <= np.log10(2):
            count_fact_2 += 1

    fact10 = count / len(temp)
    fact2 = count_fact_2 / len(temp)
    ####METRICS
    fill_flux_metrics_dict(dict, model, energy_key, thresh_key,
        pred_energy_key, pred_thresh_key, figname,
        slope, yint, r_lin, r_log, s_lin, MRatio, MedRatio, ME, MedE, MLE,
        MedLE, MAE, MedAE, MALE, MedALE, MPE, MAPE, MSPE, SMAPE,
        MAR, RMSE, RMSLE, MdSA, fact10, fact2)



def fluence_intuitive_metrics(df, dict, model, energy_key,
    thresh_key, validation_type):
    """ Extract the appropriate predictions and calculate metrics
        Fluence

    """
    val_type = ["", "All", "First", "Last", "Max", "Mean"]
    if validation_type not in val_type:
        return
    
    #Select rows to calculate metrics
    sub = df.loc[(df['Model'] == model) & (df['Energy Channel Key'] ==
        energy_key) & (df['Threshold Key'] == thresh_key)]
    
    sub = sub[['Model','Energy Channel Key', 'Threshold Key',
            'Mismatch Allowed',
            'Prediction Energy Channel Key', 'Prediction Threshold Key',
            'Forecast Source',
            'Prediction Window Start', 'Prediction Window End',
            'Observed SEP Threshold Crossing Time',
            'Observed SEP End Time',
            'Observed SEP Fluence',
            'Observed SEP Fluence Units',
            'Predicted SEP Fluence',
            'Predicted SEP Fluence Units',
            'Fluence Match Status']]
    sub = sub.loc[(sub['Fluence Match Status'] == 'SEP Event')]  
    sub = sub.dropna(subset=['Predicted SEP Fluence','Observed SEP Fluence'])

    #Drop zero and negative values in predicted or observed peak intensity
    if not sub.empty:
        sub = sub.loc[(sub['Predicted SEP Fluence'] > 0) & (sub['Observed SEP Fluence'] > 0)]

    if sub.empty:
        return

    sub, doType = extract_flux_forecast_type(sub, thresh_key, 'Predicted SEP Fluence', 'Observed SEP End Time', validation_type)
    if sub.empty or not doType:
        return

    mismatch = bool(sub.iloc[0]['Mismatch Allowed'])
    pred_energy_key = str(sub.iloc[0]['Prediction Energy Channel Key'])
    pred_thresh_key = str(sub.iloc[0]['Prediction Threshold Key'])

    thresh_fnm = make_thresh_fname(thresh_key)

    obs = sub['Observed SEP Fluence'].to_list()
    pred = sub['Predicted SEP Fluence'].to_list()
    units = sub.iloc[0]['Observed SEP Fluence Units']

    if len(obs) > 1:
        #PEARSON CORRELATION
        r_lin, r_log = metrics.switch_error_func('r',obs,pred)
        s_lin = metrics.switch_error_func('spearman',obs,pred)
        
        #LINEAR REGRESSION
        obs_np = np.log10(obs)
        pred_np = np.log10(pred)
        slope, yint = np.polyfit(obs_np, pred_np, 1)

        #Correlation Plot
        corr_plot = plt_tools.correlation_plot(obs,pred,
        "Fluence Correlation", xlabel="Observations",
        ylabel=("Model Predictions (" + str(units) + ")"),
        use_log = True)

        figname = config.outpath + '/plots/Correlation_fluence_' + model + "_" \
                + energy_key.strip() + "_" + thresh_fnm
        if mismatch:
            figname = figname + "_mm"
        if validation_type != "" and validation_type != "All":
            figname = figname + "_" + validation_type 
        figname += ".pdf"
        corr_plot.savefig(figname, dpi=300, bbox_inches='tight')
        corr_plot.close()
    else:
        r_lin = None
        r_log = None
        s_lin = None
        slope = None
        yint = None
        figname = ""


    MRatio, MedRatio, ME, MedE, MAE, MedAE, MLE, MedLE, MALE, MedALE, MPE, MAPE,\
    MSPE, SMAPE, MAR, RMSE, RMSLE, MdSA, errors = calc_all_flux_metrics(obs, pred)

    #Add error calculation for individual observation-forecast pairs and
    #write out selections and the metrics associated with each profile match
    if len(errors['Ratio']) != 0:
        sub = sub.assign(**errors)
    fnm = f"fluence_selections_{model}_{energy_key.strip()}_{thresh_fnm}"
    if mismatch:
        fnm = fnm + "_mm"
    if validation_type != "" and validation_type != "All":
        fnm = fnm + "_" + validation_type
    write_df(sub, fnm)

    temp = metrics.switch_error_func('LE',obs,pred)
    count = 0
    count_fact_2 = 0
    for i in range(len(temp)):     
        if temp[i] >= -1 and temp[i] <= 1:
            count += 1
        if temp[i] >= -np.log10(2) and temp[i] <= np.log10(2):
            count_fact_2 += 1

    fact10 = count / len(temp)
    fact2 = count_fact_2 / len(temp)
    ####METRICS
    fill_flux_metrics_dict(dict, model, energy_key, thresh_key,
        pred_energy_key, pred_thresh_key, figname,
        slope, yint, r_lin, r_log, s_lin, MRatio, MedRatio, ME, MedE, MLE,
        MedLE, MAE, MedAE, MALE, MedALE, MPE, MAPE, MSPE, SMAPE,
        MAR, RMSE, RMSLE, MdSA, fact10, fact2)




def threshold_crossing_intuitive_metrics(df, dict, model, energy_key,
    thresh_key, validation_type):
    """ Extract the appropriate predictions and calculate metrics
        Threshold Crossing

    """
    val_type = ["", "All", "First", "Last"]
    if validation_type not in val_type:
        return
    
    #Select rows to calculate metrics
    sub = df.loc[(df['Model'] == model) & (df['Energy Channel Key'] ==
        energy_key) & (df['Threshold Key'] == thresh_key)]

    sub = sub[['Model','Energy Channel Key', 'Threshold Key',
            'Mismatch Allowed',
            'Prediction Energy Channel Key', 'Prediction Threshold Key',
            'Forecast Source',
            'Prediction Window Start', 'Prediction Window End',
            'Observed SEP Threshold Crossing Time',
            'Predicted SEP Threshold Crossing Time',
            'Threshold Crossing Time Match Status']]
    sub = sub.loc[(sub['Threshold Crossing Time Match Status'] == 'SEP Event')]
    sub = sub.dropna(subset='Predicted SEP Threshold Crossing Time')

    if not sub.empty:
        sub = sub.dropna(subset='Observed SEP Threshold Crossing Time')

    if sub.empty:
        return

    sub, doType = extract_time_forecast_type(sub, 'Predicted SEP Threshold Crossing Time', validation_type)
    if sub.empty or not doType:
        return

    mismatch = bool(sub.iloc[0]['Mismatch Allowed'])
    pred_energy_key = str(sub.iloc[0]['Prediction Energy Channel Key'])
    pred_thresh_key = str(sub.iloc[0]['Prediction Threshold Key'])

    thresh_fnm = make_thresh_fname(thresh_key)
    fnm = "threshold_crossing_time_selections_" + model + "_" \
            + energy_key.strip() + "_" + thresh_fnm
    if mismatch:
        fnm = fnm + "_mm"
    if validation_type != "" and validation_type != "All":
        fnm = fnm + "_" + validation_type
    write_df(sub, fnm)

    obs = sub['Observed SEP Threshold Crossing Time'].to_list()
    pred = sub['Predicted SEP Threshold Crossing Time'].to_list()
    td = (sub['Predicted SEP Threshold Crossing Time'] - sub['Observed SEP Threshold Crossing Time'])

    td = td.dt.total_seconds()/(60*60) #convert to hours
    td = td.to_list()
    abs_td = [abs(x) for x in td]

    ME = statistics.mean(td)
    MedE = statistics.median(td)
    MAE = statistics.mean(abs_td)
    MedAE = statistics.median(abs_td)
    
    fill_time_metrics_dict(dict, model, energy_key, thresh_key,
    pred_energy_key, pred_thresh_key, ME, MedE, MAE, MedAE)
    

def start_time_intuitive_metrics(df, dict, model, energy_key, thresh_key,
    validation_type):
    """ Extract the appropriate predictions and calculate metrics
        Start Time

    """
    val_type = ["", "All", "First", "Last"]
    if validation_type not in val_type:
        return
    
    #Select rows to calculate metrics
    sub = df.loc[(df['Model'] == model) & (df['Energy Channel Key'] ==
        energy_key) & (df['Threshold Key'] == thresh_key)]

    sub = sub[['Model','Energy Channel Key', 'Threshold Key',
            'Mismatch Allowed',
            'Prediction Energy Channel Key', 'Prediction Threshold Key',
            'Forecast Source',
            'Prediction Window Start', 'Prediction Window End',
            'Observed SEP Threshold Crossing Time',
            'Observed SEP Start Time',
            'Predicted SEP Start Time',
            'Start Time Match Status']]
    sub = sub.loc[(sub['Start Time Match Status'] == 'SEP Event')]
    sub = sub.dropna(subset='Predicted SEP Start Time')

    if not sub.empty:
        sub = sub.dropna(subset='Observed SEP Start Time')

    if sub.empty:
        return

    sub, doType = extract_time_forecast_type(sub, 'Predicted SEP Start Time', validation_type)
    if sub.empty or not doType:
        return

    mismatch = bool(sub.iloc[0]['Mismatch Allowed'])
    pred_energy_key = str(sub.iloc[0]['Prediction Energy Channel Key'])
    pred_thresh_key = str(sub.iloc[0]['Prediction Threshold Key'])

    thresh_fnm = make_thresh_fname(thresh_key)
    fnm = "start_time_selections_" + model + "_" + energy_key.strip() \
            + "_" + thresh_fnm
    if mismatch:
        fnm = fnm + "_mm"
    if validation_type != "" and validation_type != "All":
        fnm = fnm + "_" + validation_type
    write_df(sub, fnm)

    obs = sub['Observed SEP Start Time'].to_list()
    pred = sub['Predicted SEP Start Time'].to_list()
    td = (sub['Predicted SEP Start Time'] - sub['Observed SEP Start Time'])
    
    td = td.dt.total_seconds()/(60*60) #convert to hours
    td = td.to_list()
    abs_td = [abs(x) for x in td]

    ME = statistics.mean(td)
    MedE = statistics.median(td)
    MAE = statistics.mean(abs_td)
    MedAE = statistics.median(abs_td)
    
    fill_time_metrics_dict(dict, model, energy_key, thresh_key,
    pred_energy_key, pred_thresh_key, ME, MedE, MAE, MedAE)


def end_time_intuitive_metrics(df, dict, model, energy_key,
    thresh_key, validation_type):
    """ Extract the appropriate predictions and calculate metrics
        End Time

    """
    val_type = ["", "All", "First", "Last"]
    if validation_type not in val_type:
        return
    
    #Select rows to calculate metrics
    sub = df.loc[(df['Model'] == model) & (df['Energy Channel Key'] ==
        energy_key) & (df['Threshold Key'] == thresh_key)]

    sub = sub[['Model','Energy Channel Key', 'Threshold Key',
            'Mismatch Allowed',
            'Prediction Energy Channel Key', 'Prediction Threshold Key',
            'Forecast Source',
            'Prediction Window Start', 'Prediction Window End',
            'Observed SEP Threshold Crossing Time',
            'Observed SEP End Time',
            'Predicted SEP End Time',
            'End Time Match Status']]
    sub = sub.loc[(sub['End Time Match Status'] == 'SEP Event')]
    sub = sub.dropna(subset='Predicted SEP End Time')

    if not sub.empty:
        sub = sub.dropna(subset='Observed SEP End Time')

    if sub.empty:
        return

    sub, doType = extract_time_forecast_type(sub, 'Predicted SEP End Time', validation_type)
    if sub.empty or not doType:
        return

    mismatch = bool(sub.iloc[0]['Mismatch Allowed'])
    pred_energy_key = str(sub.iloc[0]['Prediction Energy Channel Key'])
    pred_thresh_key = str(sub.iloc[0]['Prediction Threshold Key'])

    thresh_fnm = make_thresh_fname(thresh_key)
    fnm = "end_time_selections_" + model + "_" + energy_key.strip() + "_" + thresh_fnm
    if mismatch:
        fnm = fnm + "_mm"
    if validation_type != "" and validation_type != "All":
        fnm = fnm + "_" + validation_type
    write_df(sub, fnm)

    obs = sub['Observed SEP End Time'].to_list()
    pred = sub['Predicted SEP End Time'].to_list()
    td = (sub['Predicted SEP End Time'] - sub['Observed SEP End Time'])

    td = td.dt.total_seconds()/(60*60) #convert to hours
    td = td.to_list()
    abs_td = [abs(x) for x in td]

    ME = statistics.mean(td)
    MedE = statistics.median(td)
    MAE = statistics.mean(abs_td)
    MedAE = statistics.median(abs_td)
    
    fill_time_metrics_dict(dict, model, energy_key, thresh_key,
    pred_energy_key, pred_thresh_key, ME, MedE, MAE, MedAE)
 


def duration_intuitive_metrics(df, dict, model, energy_key, thresh_key,
    validation_type):
    """ Extract the appropriate predictions and calculate metrics
        Duration

    """
    val_type = ["", "All", "First", "Last"]
    if validation_type not in val_type:
        return
    
    #Select rows to calculate metrics
    sub = df.loc[(df['Model'] == model) & (df['Energy Channel Key'] ==
        energy_key) & (df['Threshold Key'] == thresh_key)]

    sub = sub[['Model','Energy Channel Key', 'Threshold Key',
            'Mismatch Allowed',
            'Prediction Energy Channel Key', 'Prediction Threshold Key',
            'Forecast Source',
            'Prediction Window Start', 'Prediction Window End',
            'Observed SEP Threshold Crossing Time',
            'Observed SEP End Time',
            'Observed SEP Duration',
            'Predicted SEP Duration',
            'Duration Match Status',
            'Predicted SEP End Time']]
    sub = sub.loc[(sub['Duration Match Status'] == 'SEP Event')]
    sub = sub.dropna(subset='Predicted SEP Duration')

    if not sub.empty:
        sub = sub.dropna(subset='Observed SEP Duration')

    if sub.empty:
        return

    sub, doType = extract_time_forecast_type(sub, 'Predicted SEP End Time', validation_type)
    if sub.empty or not doType:
        return

    mismatch = bool(sub.iloc[0]['Mismatch Allowed'])
    pred_energy_key = str(sub.iloc[0]['Prediction Energy Channel Key'])
    pred_thresh_key = str(sub.iloc[0]['Prediction Threshold Key'])

    thresh_fnm = make_thresh_fname(thresh_key)
    fnm = "duration_selections_" + model + "_" + energy_key.strip() \
            + "_" + thresh_fnm
    if mismatch:
        fnm = fnm + "_mm"
    if validation_type != "" and validation_type != "All":
        fnm = fnm + "_" + validation_type
    write_df(sub, fnm)

    obs = sub['Observed SEP Duration']
    pred = sub['Predicted SEP Duration']

    td = pred - obs #shorter duration is negative
    td = td.to_list()
    abs_td = [abs(x) for x in td]

    ME = statistics.mean(td)
    MedE = statistics.median(td)
    MAE = statistics.mean(abs_td)
    MedAE = statistics.median(abs_td)
    
    fill_time_metrics_dict(dict, model, energy_key, thresh_key,
    pred_energy_key, pred_thresh_key, ME, MedE, MAE, MedAE)




def peak_intensity_time_intuitive_metrics(df, dict, model, energy_key,
    thresh_key, validation_type):
    """ Extract the appropriate predictions and calculate metrics
        Peak Intensity Time

    """
    val_type = ["", "All", "First", "Last"]
    if validation_type not in val_type:
        return
    
    #Select rows to calculate metrics
    sub = df.loc[(df['Model'] == model) & (df['Energy Channel Key'] ==
        energy_key) & (df['Threshold Key'] == thresh_key)]

    sub = sub[['Model','Energy Channel Key', 'Threshold Key',
            'Mismatch Allowed',
            'Prediction Energy Channel Key', 'Prediction Threshold Key',
            'Forecast Source',
            'Prediction Window Start', 'Prediction Window End',
            'Observed SEP Threshold Crossing Time',
            'Observed SEP Peak Intensity (Onset Peak) Time',
            'Predicted SEP Peak Intensity (Onset Peak) Time',
            'Peak Intensity Match Status',
            'Predicted SEP Peak Intensity (Onset Peak)']]
    sub = sub.loc[(sub['Peak Intensity Match Status'] == 'SEP Event')]
    sub = sub.dropna(subset='Predicted SEP Peak Intensity (Onset Peak) Time')

    if not sub.empty:
        sub = sub.dropna(subset='Observed SEP Peak Intensity (Onset Peak) Time')

    if sub.empty:
        return


    if validation_type != "Max":
        sub, doType = extract_time_forecast_type(sub, 'Predicted SEP Peak Intensity (Onset Peak) Time', validation_type)
    if validation_type == "Max":
        sub, doType = extract_flux_forecast_type(sub, thresh_key, 'Predicted SEP Peak Intensity (Onset Peak)', 'Observed SEP Peak Intensity (Onset Peak) Time', validation_type)

    if sub.empty or not doType:
        return

    mismatch = bool(sub.iloc[0]['Mismatch Allowed'])
    pred_energy_key = str(sub.iloc[0]['Prediction Energy Channel Key'])
    pred_thresh_key = str(sub.iloc[0]['Prediction Threshold Key'])

    thresh_fnm = make_thresh_fname(thresh_key)
    fnm = "peak_intensity_time_selections_" + model + "_" \
            + energy_key.strip() + "_" + thresh_fnm
    if mismatch:
        fnm = fnm + "_mm"
    if validation_type != "" and validation_type != "All":
        fnm = fnm + "_" + validation_type
    write_df(sub, fnm)

    obs = sub['Observed SEP Peak Intensity (Onset Peak) Time'].to_list()
    pred = sub['Predicted SEP Peak Intensity (Onset Peak) Time'].to_list()
    td = (sub['Predicted SEP Peak Intensity (Onset Peak) Time'] - sub['Observed SEP Peak Intensity (Onset Peak) Time'])

    
    td = td.dt.total_seconds()/(60*60) #convert to hours
    td = td.to_list()
    abs_td = [abs(x) for x in td]

    ME = statistics.mean(td)
    MedE = statistics.median(td)
    MAE = statistics.mean(abs_td)
    MedAE = statistics.median(abs_td)
    
    fill_time_metrics_dict(dict, model, energy_key, thresh_key,
    pred_energy_key, pred_thresh_key, ME, MedE, MAE, MedAE)


def date_to_string(date):
    """ Turn datetime into appropriate strings for filenames.
    
    """
    year = date.year
    month = date.month
    day = date.day
    hour = date.hour
    min = date.minute
    sec = date.second
    
    date_str = '{:d}{:02d}{:02d}T{:02d}{:02d}{:02d}'.format(year, month, day, hour, min, sec)
    
    return date_str



def peak_intensity_max_time_intuitive_metrics(df, dict, model, energy_key,
    thresh_key, validation_type):
    """ Extract the appropriate predictions and calculate metrics
        Peak Intensity Max Time

    """
    val_type = ["", "All", "First", "Last"]
    if validation_type not in val_type:
        return
    
    #Select rows to calculate metrics
    sub = df.loc[(df['Model'] == model) & (df['Energy Channel Key'] ==
        energy_key) & (df['Threshold Key'] == thresh_key)]

    sub = sub[['Model','Energy Channel Key', 'Threshold Key',
            'Mismatch Allowed',
            'Prediction Energy Channel Key', 'Prediction Threshold Key',
            'Forecast Source',
            'Prediction Window Start', 'Prediction Window End',
            'Observed SEP Threshold Crossing Time',
            'Observed SEP Peak Intensity Max (Max Flux) Time',
            'Predicted SEP Peak Intensity Max (Max Flux) Time',
            'Peak Intensity Max Match Status',
            'Predicted SEP Peak Intensity Max (Max Flux)']]
    sub = sub.loc[(sub['Peak Intensity Max Match Status'] == 'SEP Event')]
    sub = sub.dropna(subset='Predicted SEP Peak Intensity Max (Max Flux) Time')

    if not sub.empty:
        sub = sub.dropna(subset='Observed SEP Peak Intensity Max (Max Flux) Time')

    if sub.empty:
        return


    if validation_type != "Max":
        sub, doType = extract_time_forecast_type(sub, 'Predicted SEP Peak Intensity Max (Max Flux) Time', validation_type)
    if validation_type == "Max":
        sub, doType = extract_flux_forecast_type(sub, thresh_key, 'Predicted SEP Peak Intensity Max (Max Flux)', 'Observed SEP Peak Intensity Max (Max Flux) Time', validation_type)

    if sub.empty or not doType:
        return

    mismatch = bool(sub.iloc[0]['Mismatch Allowed'])
    pred_energy_key = str(sub.iloc[0]['Prediction Energy Channel Key'])
    pred_thresh_key = str(sub.iloc[0]['Prediction Threshold Key'])

    thresh_fnm = make_thresh_fname(thresh_key)
    fnm = "peak_intensity_max_time_selections_" + model + "_" \
            + energy_key.strip() + "_" + thresh_fnm
    if mismatch:
        fnm = fnm + "_mm"
    if validation_type != "" and validation_type != "All":
        fnm = fnm + "_" + validation_type
    write_df(sub, fnm)

    obs = sub['Observed SEP Peak Intensity Max (Max Flux) Time'].to_list()
    pred = sub['Predicted SEP Peak Intensity Max (Max Flux) Time'].to_list()
    td = (sub['Predicted SEP Peak Intensity Max (Max Flux) Time'] - sub['Observed SEP Peak Intensity Max (Max Flux) Time'])


    td = td.dt.total_seconds()/(60*60) #convert to hours
    td = td.to_list()
    abs_td = [abs(x) for x in td]

    ME = statistics.mean(td)
    MedE = statistics.median(td)
    MAE = statistics.mean(abs_td)
    MedAE = statistics.median(abs_td)
    
    fill_time_metrics_dict(dict, model, energy_key, thresh_key,
    pred_energy_key, pred_thresh_key, ME, MedE, MAE, MedAE)


def time_profile_intuitive_metrics(df, dict, model, energy_key,
    thresh_key, validation_type):
    """ Extract the appropriate predictions and calculate metrics
        Time Profile

    """
    val_type = ["", "All"]#, "First", "Last"]
    if validation_type not in val_type: #not implemented in this subroutine
        return
    
    #Select rows to calculate metrics
    sub = df.loc[(df['Model'] == model) & (df['Energy Channel Key'] ==
        energy_key) & (df['Threshold Key'] == thresh_key)]

    sub = sub[['Model','Energy Channel Key', 'Threshold Key',
            'Mismatch Allowed',
            'Prediction Energy Channel Key', 'Prediction Threshold Key',
            'Forecast Source',
            'Forecast Path',
            'Prediction Window Start', 'Prediction Window End',
            'Observed SEP Start Time',
            'Observed SEP End Time',
            'Predicted SEP Start Time',
            'Predicted SEP End Time',
            'Observed Time Profile',
            'Predicted Time Profile',
            'Time Profile Match Status']]
    sub = sub.loc[(sub['Time Profile Match Status'] == 'SEP Event')]
    sub = sub.dropna(subset=['Predicted Time Profile', 'Observed Time Profile'])

    if sub.empty:
        return
        
    mismatch = bool(sub.iloc[0]['Mismatch Allowed'])
    pred_energy_key = str(sub.iloc[0]['Prediction Energy Channel Key'])
    pred_thresh_key = str(sub.iloc[0]['Prediction Threshold Key'])

    thresh_fnm = make_thresh_fname(thresh_key)

    obs_st = sub['Observed SEP Start Time'].to_list()
    obs_et = sub['Observed SEP End Time'].to_list()
    obs_profs = sub['Observed Time Profile'].to_list()
    pred_profs = sub['Predicted Time Profile'].to_list()
    pred_paths = sub['Forecast Path'].to_list()
    model_names = sub['Model'].to_list()
    energy_chan = sub['Energy Channel Key'].to_list()

    logger.debug("Extracted SEP start and end times")
    logger.debug(obs_st)
    logger.debug(obs_et)

    #For metrics calculations
    sepratio = []
    sepE = []
    sepAE = []
    sepLE = []
    sepALE = []
    sepAPE = []
    sepMAR = [] #Mean Accuracy Ratio
    sepRMSE = []
    sepRMSLE = []
    sepMdSA = []
    sepPE = []
    sepSPE = []
    sepSAPE = []
    sepRlin = []
    sepRlog= []
    sepSlin = []
    sepfact10 = []
    sepfact2 = []

    tp_plotnames = ""
    figname = ""
    tpfigname = ""
    for i in range(len(obs_profs)):
        #Variables to calculate a mean metric across an individual time profile
        E1 = np.nan
        AE1 = np.nan
        LE1 = np.nan
        ALE1 = np.nan
        MAR1 = np.nan
        RMSE1 = np.nan
        MdSA1 = np.nan
        PE1 = np.nan
        SPE1 = np.nan
        SAPE1 = np.nan
        r_lin = np.nan
        r_log = np.nan
        s_lin = np.nan
        ratio1 = np.nan
        fact10 = np.nan
        fact2 = np.nan
        
        logger.debug("Comparing time profile of " + pred_profs[i] + " to observations.")
        all_obs_dates = []
        all_obs_flux = []
        #Read in and combine time profiles of observations inside
        #prediction window
        obs_fnames = obs_profs[i].strip().split(",")
        logger.debug("Comparing to OBSERVED TIME PROFILES: " + str(obs_fnames))
        for j in range(len(obs_fnames)):
            dt, flx = profile.read_single_time_profile(obs_fnames[j])
            all_obs_dates.append(dt)
            all_obs_flux.append(flx)
        
        obs_dates, obs_flux = profile.combine_time_profiles(all_obs_dates,
            all_obs_flux)
        pred_dates, pred_flux = profile.read_single_time_profile(pred_profs[i])
        if not pred_flux:
            #Remove row for bad time profile from sub
            sub = sub[sub['Predicted Time Profile'] != pred_profs[i]]
            continue
        
        #If all the flux values are zero, then will make the zip lines crash.
        test = [ii for ii in range(len(pred_flux)) if pred_flux[ii] == 0]
        if len(test) == len(pred_flux):
            #Remove row for bad time profile from sub
            sub = sub[sub['Predicted Time Profile'] != pred_profs[i]]
            continue
        
        #Remove zeros
        obs_flux, obs_dates = zip(*filter(lambda x:x[0]>0.0, zip(obs_flux,
            obs_dates)))
        pred_flux, pred_dates = zip(*filter(lambda x:x[0]>0.0, zip(pred_flux, pred_dates)))
        
        #If predicted time profile is all zeros
        if not pred_flux:
            #Remove row for bad time profile from sub
            sub = sub[sub['Predicted Time Profile'] != pred_profs[i]]
            continue
        
        #Interpolate observed time profile onto predicted timestamps
        obs_flux_interp = profile.interp_timeseries(obs_dates, obs_flux, "log",
            pred_dates)
        
        #Trim the time profiles to the observed start and end time
        logger.debug("Trimming between " + str(obs_st[i]) + " and " + str(obs_et[i]))
        trim_pred_dates, trim_pred_flux = profile.trim_profile(obs_st[i],
                obs_et[i], pred_dates, pred_flux)
        trim_obs_dates, trim_obs_flux = profile.trim_profile(obs_st[i],
                obs_et[i], pred_dates,  obs_flux_interp)
        
        
        #PLOT TIME PROFILE TO CHECK
        date = [obs_dates, trim_obs_dates, pred_dates, trim_pred_dates]
        values = [obs_flux, trim_obs_flux, pred_flux, trim_pred_flux]
        labels=["Observations", "Interp Trimmed Obs", model_names[i], "Trimmed " + model_names[i]]
        str_date = date_to_string(pred_dates[0])
        title = model_names[i] + ", " + energy_chan[i] + " Time Profile"
        tpfigname = config.outpath + "/plots/Time_Profile_" + model_names[i] \
            + "_" + energy_chan[i] + "_" + thresh_fnm  + "_" + str_date
        if mismatch:
            tpfigame = tpfigname + "_mm"
        tpfigname += ".pdf" 
        if tp_plotnames == "":
            tp_plotnames = tpfigname
        else:
            tp_plotnames += ";" + tpfigname
            
            
        plt_tools.plot_time_profile(date, values, labels,
        title=title, x_label="Date", y_min=1e-7, y_max=1e5,
        y_label="Particle Intensity",
        date_format="year", showplot=False,
        closeplot=True, saveplot=True, figname=tpfigname)
 
        #Check for None and Zero values and remove
        if not trim_pred_flux or not trim_obs_flux:
            #Remove row for bad time profile from sub
            sub = sub[sub['Predicted Time Profile'] != pred_profs[i]]
            continue

        obs, pred = metrics.remove_none(trim_obs_flux,trim_pred_flux)
        obs, pred = metrics.remove_zero(obs, pred)
        if not obs or not pred:
            #Remove row for bad time profile from sub
            sub = sub[sub['Predicted Time Profile'] != pred_profs[i]]
            continue
        

        if len(obs) >= 1 and len(pred) >= 1:
            ratio1 = statistics.mean(metrics.switch_error_func('Ratio',obs,pred))
            E1 = statistics.mean(metrics.switch_error_func('E',obs,pred))
            AE1 = statistics.mean(metrics.switch_error_func('AE',obs,pred))
            LE1 = statistics.mean(metrics.switch_error_func('LE',obs,pred))
            ALE1 = statistics.mean(metrics.switch_error_func('ALE',obs,pred))
            APE1 = statistics.mean(metrics.switch_error_func('APE',obs,pred))
            MAR1 =  statistics.mean(metrics.switch_error_func('APE',obs,pred))#Mean Accuracy Ratio
            RMSE1 = metrics.switch_error_func('RMSE',obs,pred)
            RMSLE1 = metrics.switch_error_func('RMSLE',obs,pred)
            MdSA1 = metrics.switch_error_func('MdSA',obs,pred)
            PE1 = statistics.mean(metrics.switch_error_func('PE',obs,pred))
            SPE1 = statistics.mean(metrics.switch_error_func('SPE',obs,pred))
            SAPE1 = statistics.mean(metrics.switch_error_func('SAPE',obs,pred))

            #Fluxes within a factor of 10 and 2
            temp = metrics.switch_error_func('LE',obs,pred)
            count = 0
            count_fact_2 = 0
            for j in range(len(temp)):
                if temp[j] >= -1 and temp[j] <= 1:
                    count += 1
                if temp[j] >= -np.log10(2) and temp[j] <= np.log10(2):
                    count_fact_2 += 1

            
            fact10 = count / len(temp)
            fact2 = count_fact_2 / len(temp)

            #In some cases, the predicted time profile can be constant, i.e.
            #all the same value. This will not allow an appropriate calculation
            #of correlation coefficients
            is_const = False
            indices = [k for k, x in enumerate(pred) if x == pred[0]]
            if len(indices) == len(pred):
                is_const = True
            
            if len(obs) > 1 and not is_const:
                #PEARSON CORRELATION
                r_lin, r_log = metrics.switch_error_func('r',obs,pred)
                s_lin = metrics.switch_error_func('spearman',obs,pred)
                
                #LINEAR REGRESSION
                obs_np = np.log10(obs)
                pred_np = np.log10(pred)
                slope, yint = np.polyfit(obs_np, pred_np, 1)

                #Correlation Plot
                corr_plot = plt_tools.correlation_plot(obs, pred,
                "Time Profile Correlation", xlabel="Observations",
                ylabel=("Model Predictions"),
                use_log = True)

                figname = config.outpath + '/plots/Correlation_time_profile_'\
                    + model + "_" + energy_key.strip() + "_" + thresh_fnm \
                    + "_" + str_date
                if mismatch:
                    figname = figname + "_mm"
                figname += ".pdf"
                corr_plot.savefig(figname, dpi=300, bbox_inches='tight')
                corr_plot.close()

        sepratio.append(ratio1)
        sepE.append(E1)
        sepAE.append(AE1)
        sepLE.append(LE1)
        sepALE.append(ALE1)
        sepAPE.append(APE1)
        sepMAR.append(MAR1) #Mean Accuracy Ratio
        sepRMSE.append(RMSE1)
        sepRMSLE.append(RMSLE1)
        sepMdSA.append(MdSA1)
        sepPE.append(PE1)
        sepSPE.append(SPE1)
        sepSAPE.append(SAPE1)
        sepRlin.append(r_lin)
        sepRlog.append(r_log)
        sepSlin.append(s_lin)
        sepfact10.append(fact10)
        sepfact2.append(fact2)

    #Append sub with the metrics for each observed and predicted time profile match
    errors = {'Ratio': sepratio, 'Error': sepE, 'Absolute Error': sepAE, 'Log Error': sepLE, 'Absolute Log Error': sepALE, 
              'Absolute Percent Error': sepAPE, 'Mean Accuracy Ratio': sepMAR, 'Root Mean Square Error': sepRMSE, 
              'Root Mean Square Log Error': sepRMSLE, 'Percent Error': sepPE, 'Symmetric Percent Error': sepSPE, 
              'Symmetric Absolute Perecent Error': sepSAPE,'Pearson Correlation Coefficient (linear)': sepRlin, 
              'Pearson Correlation Coefficient (log)': sepRlog, 'Spearman Correlation Coefficient': sepSlin, 
              'Within a Factor of 10': sepfact10, 'Within a Factor of 2': sepfact2}
    
    if len(errors['Ratio']) != 0:
        sub = sub.assign(**errors)
    
    #Write out selections and the metrics associated with each profile match
    fnm = f"time_profile_selections_{model}_{energy_key.strip()}_{thresh_fnm}"
    if mismatch:
        fnm = fnm + "_mm"
    write_df(sub, fnm)

    #Calculate mean of metrics for all time profiles
    MRatio = None
    MedRatio = None
    ME = None
    MedE = None
    MAE = None
    MedAE = None
    MLE = None
    MedLE = None
    MALE = None
    MedALE = None
    MAPE = None
    MAR = None #Mean Accuracy Ratio
    RMSE = None
    RMSLE = None
    MdSA = None
    MPE = None
    MSPE = None
    SMAPE = None
    Rlin = None
    Rlog = None
    Slin = None
    slope = None
    yint = None
    fact10_ = None
    fact2_ = None
    
    if len(sepE) > 1:
        MRatio = statistics.mean(sepratio)
        MedRatio = statistics.median(sepratio)
        ME = statistics.mean(sepE)
        MedE = statistics.median(sepE)
        MAE = statistics.mean(sepAE)
        MedAE = statistics.median(sepAE)
        MLE = statistics.mean(sepLE)
        MedLE = statistics.median(sepLE)
        MALE = statistics.mean(sepALE)
        MedALE = statistics.median(sepALE)
        MAPE = statistics.mean(sepAPE)
        MAR = statistics.mean(sepMAR) #Mean Accuracy Ratio
        RMSE = statistics.mean(sepRMSE)
        RMSLE = statistics.mean(sepRMSLE)
        MdSA = statistics.mean(sepMdSA)
        MPE = statistics.mean(sepPE)
        MSPE = statistics.mean(sepSPE)
        SMAPE = statistics.mean(sepSAPE)
        fact10_ = statistics.mean(sepfact10)
        fact2_ = statistics.mean(sepfact2)

    if len(sepE) == 1:
        MRatio = sepratio[0]
        MedRatio = sepratio[0]
        ME = sepE[0]
        MedE = sepE[0]
        MAE = sepAE[0]
        MedAE = sepAE[0]
        MLE = sepLE[0]
        MedLE = sepLE[0]
        MALE = sepALE[0]
        MedALE = sepALE[0]
        MAPE = sepAPE[0]
        MAR = sepMAR[0] #Mean Accuracy Ratio
        RMSE = sepRMSE[0]
        RMSLE = sepRMSLE[0]
        MdSA = sepMdSA[0]
        MPE = sepPE[0]
        MSPE = sepSPE[0]
        SMAPE = sepSAPE[0]
        fact10_ = sepfact10[0]
        fact2_ = sepfact2[0]

    if len(sepRlin) > 1:
        Rlin = statistics.mean(sepRlin)
        Rlog = statistics.mean(sepRlog)
        Slin = statistics.mean(sepSlin)
        
    if len(sepRlin) == 1:
        Rlin = sepRlin[0]
        Rlog = sepRlog[0]
        Slin = sepSlin[0]


   
    
    ####METRICS
    fill_flux_metrics_dict(dict, model, energy_key, thresh_key,
        pred_energy_key, pred_thresh_key, figname,
        slope, yint, Rlin, Rlog, Slin, MRatio, MedRatio, ME, MedE, MLE,
        MedLE, MAE, MedAE, MALE, MedALE, MPE, MAPE, MSPE, SMAPE,
        MAR, RMSE, RMSLE, MdSA, fact10_, fact2_, tp_plotnames)



def identify_first_not_clear_forecast_strict(df):
    """ Finds the first forecast associated with an SEP event.
        In the case of consecutive forecasts leading up to an SEP event,
        the first forecast will be selected for a series of forecasts that ALL
        predict an SEP event will occur.
        
        INPUT:
        
            :df: (pandas dataframe) forecasts for a single SEP event for a single
                model, energy channel, and threshold

        OUTPUT:
        
            :idx: index indicating row of df associated with first forecast
        
    """
    all_clear = df['Predicted SEP All Clear'].to_list()
    idx = None
    #Search in reverse order checking of forecast is False All Clear
    #As soon as hit a True All Clear, exit
    for i in range(len(all_clear)-1,-1,-1):
        if all_clear[i] is None:
            break
        if all_clear[i] == False:
            idx = i
        if all_clear[i] == True:
            break
    
    return idx


def identify_first_time_forecast_strict(df, pred_key):
    """ Finds the first forecast associated with an SEP event.
        In the case of consecutive forecasts leading up to an SEP event,
        the first forecast will be selected for a series of forecasts that ALL
        predict an SEP event will occur.
        
        INPUT:
        
            :df: (pandas dataframe) forecasts for a single SEP event for a single
                model, energy channel, and threshold
            :pred_key: (string) indicates predicted time, e.g.
                'Predicted SEP Threshold Crossing Time'
                'Predicted SEP Start Time'
                'Predicted SEP End Time'

        OUTPUT:
        
            :idx: index indicating row of df associated with first forecast
        
    """
    times = df[pred_key].to_list()
    idx = None
    for i in range(len(times)-1,-1,-1):
        if pd.isnull(times[i]):
            break
        else:
            idx = i

    return idx


def identify_first_flux_forecast_strict(df, pred_key, thresh_key):
    """ Finds the first forecast associated with an SEP event.
        In the case of consecutive forecasts leading up to an SEP event,
        the first forecast will be selected for a series of forecasts that ALL
        predict an SEP event will occur.
        
        INPUT:
        
            :df: (pandas dataframe) forecasts for a single SEP event for a single
                model, energy channel, and threshold
            :pred_key: (string) indicates predicted time, e.g.
                'Predicted SEP Peak Intensity (Onset Peak)'
                'Predicted SEP Peak Intensity Max (Max Flux)'
            :thresh_key: (string) threshold applied to flux to define SEP event

        OUTPUT:
        
            :idx: index indicating row of df associated with first forecast
        
    """
    threshold = objh.key_to_threshold(thresh_key)
    thresh = threshold['threshold']
    
    fluxes = df[pred_key].to_list()
    idx = None
    for i in range(len(fluxes)-1,-1,-1):
        if pd.isnull(fluxes[i]):
            break
        elif fluxes[i] >= thresh:
            idx = i
        else:
            break

    return idx




def extract_awt_sub(df, model, energy_key, thresh_key, pred_key, match_key, obs_key=''):
    """ Extracts the forecast to be used to calculate AWT. Compares issue
        time to Observed SEP Threshold Crossing Time, Observed SEP Start Time.
        
        INPUT:
        
            :df: (pandas DataFrame) dataframe containing observed and
                forecasted values
            :pred_key: (string) indicating which forecasted value to use to identify
                forecasts: 'Predicted SEP All Clear', 'Predicted SEP Start Time', etc
            :match_key: (string) match status identifier associated with pred_ref
                'All Clear Match Status', 'Start Time Match Status', etc
            :obs_key: (string, optional) Additional reference time to calculate AWT
                'Observed Peak Intensity (Onset Peak) Time'
                
        OUTPUT:
            
            :sub: (pandas DataFrame) dataframe containing

            
    """
    sub = df.loc[(df['Model'] == model) & (df['Energy Channel Key'] == energy_key)
                & (df['Threshold Key'] == thresh_key)]

    if obs_key != '':
        sub = sub[['Model','Energy Channel Key', 'Threshold Key',
                'Mismatch Allowed',
                'Prediction Energy Channel Key', 'Prediction Threshold Key',
                'Forecast Source', 'Forecast Issue Time',
                'Prediction Window Start', 'Prediction Window End',
                'Observed SEP Threshold Crossing Time',
                'Observed SEP Start Time', 
                'Trigger Advance Time',
                obs_key, pred_key, match_key]]
    else:
        sub = sub[['Model','Energy Channel Key', 'Threshold Key',
                'Mismatch Allowed',
                'Prediction Energy Channel Key', 'Prediction Threshold Key',
                'Forecast Source', 'Forecast Issue Time',
                'Prediction Window Start', 'Prediction Window End',
                'Observed SEP Threshold Crossing Time',
                'Observed SEP Start Time', 
                'Trigger Advance Time',
                pred_key, match_key]]

    sub = sub.loc[sub[match_key] == "SEP Event"]

    return sub


def awt_metrics(df, dict, model, energy_key, thresh_key, validation_type):
    """ Metrics for Advanced Warning Time.
        Find the first forecast ahead of SEP events and calculate AWT
        for a given model, energy channel, and threshold.
        
        AWT is calculated by:
        Observed Time - Issue Time
        
        Positive AWT indicates the issue time was BEFORE the observed time.
        Negative AWT indicates that the issue time was AFTER the observed time.
    
        AWT with respect to following times depending on predicted quantity:
            'Observed SEP Threshold Crossing Time'
            'Observed SEP Start Time' (same as above)
            'Observed SEP Peak Intensity (Onset Peak) Time'
            'Observed SEP Peak Intensity Max (Max Flux) Time'
            'Observed SEP End Time'
    
        Any type of forecast can be used to derive AWT except fluence only
        (because no threshold to associate with) and probability only (because
        no probability threshold to determine if probability considered an
        event or not - may add user input probability threshold in the future).
        As long as a quantity was forecasted indicating that there would be an
        SEP event, that forecast qualifies to be used to calculate AWT.
        
        For models that forecast multiple times leading up to an SEP event,
        the AWT will be calculated using the first forecasting in a CONTINUOUS
        series of forecasts indicating that an SEP event will occur.
    
        The AWT will be calculated from forecasts for the various quantities:
            All Clear
            Threshold Crossing Time
            Start Time
            Peak Intensity (Onset Peak)
            Peak Intensity Max (Max Flux)
            End Time
    
        Using the "First" mode with AWT will calculate the warning from
        the very first forecast that predicted the SEP event will occur,
        regardless of whether the forecast switched back to "clear" in
        subsequent forecasts. This may be appropriate for some types of
        forecasts (e.g. peak intensity) and misleading for others (e.g.
        probability or all clear). Use with care.
    
    """
    val_type = ["", "All", "First"]
    if validation_type not in val_type:
        return

    sub = df.loc[(df['Model'] == model) & (df['Energy Channel Key'] == energy_key)
                & (df['Threshold Key'] == thresh_key)]
    if sub.empty:
        return

    #Fill in dictionary
    dict['Model'].append(model)
    dict['Energy Channel'].append(energy_key)
    dict['Threshold'].append(thresh_key)
    dict['Prediction Energy Channel'].append(sub.iloc[0]['Prediction Energy Channel Key'])
    dict['Prediction Threshold'].append(sub.iloc[0]['Prediction Threshold Key'])

    #AWT is always compared to Observed SEP Threshold Crossing Time.
    #obs_ref allows for the calculation of AWT wrt
    #another observation time.
    forecasts = [{'pred_key': 'Predicted SEP All Clear',
                    'match_key': 'All Clear Match Status',
                    'obs_key': ''},
                 {'pred_key': 'Predicted SEP Threshold Crossing Time',
                    'match_key': 'Threshold Crossing Time Match Status',
                    'obs_key': ''},
                 {'pred_key': 'Predicted SEP Start Time',
                    'match_key': 'Start Time Match Status',
                    'obs_key': ''},
                 {'pred_key': 'Predicted SEP Peak Intensity (Onset Peak)',
                    'match_key': 'Peak Intensity Match Status',
                    'obs_key': 'Observed SEP Peak Intensity (Onset Peak) Time'},
 #                {'pred_key': 'Predicted SEP Peak Intensity (Onset Peak)',
 #                   'match_key': 'Peak Intensity Match Status',
 #                   'obs_key': 'Observed SEP Peak Intensity Max (Max Flux) Time'},
                 {'pred_key': 'Predicted SEP Peak Intensity Max (Max Flux)',
                    'match_key': 'Peak Intensity Max Match Status',
                    'obs_key': 'Observed SEP Peak Intensity Max (Max Flux) Time'},
#                {'pred_key': 'Predicted Point Intensity',
#                    'match_key': 'All Clear Match Status',
#                    'obs_key': ''},
                 {'pred_key': 'Predicted SEP End Time',
                    'match_key': 'End Time Match Status',
                    'obs_key': 'Observed SEP End Time'}]


    for ftype in forecasts:
        #Extract relevant fields only for forecasts associated with SEP Events
        sub = extract_awt_sub(df, model, energy_key, thresh_key, ftype['pred_key'],
            ftype['match_key'], ftype['obs_key'])
       
        #Create an empty dataframe with the same columns plus AWT info
        cols = sub.columns.to_list()
        cols.append('AWT to Observed SEP Threshold Crossing Time')
<<<<<<< HEAD
        cols.append('AWT to Observed SEP Start Time')
        if ftype['obs_key'] == '':
            cols.append('AWT Efficiency to Observed SEP Threshold Crossing Time')
=======
#        cols.append('AWT to Observed SEP Start Time')
>>>>>>> ca2fbb50
        if ftype['obs_key'] != '':
            cols.append('AWT to ' + ftype['obs_key'])
        sel_df = pd.DataFrame(columns=cols) #Selected forecasts and AWT results
       
        #Make a list of the unique SEP events in the df
        sep_events = resume.identify_unique(sub, 'Observed SEP Threshold Crossing Time')
        
        #If only one forecast per SEP event, then no need to do First
        #calculation.
        if validation_type == "First":
            if len(sep_events) == len(sel_df.index):
                #Fill this set of fields in the AWT dict with None
#                time_keys = ['Observed SEP Threshold Crossing Time','Observed SEP Start Time']
                time_keys = ['Observed SEP Threshold Crossing Time']
                if ftype['obs_key'] != '':
                    time_keys.append(ftype['obs_key'])
                for key in time_keys:
                    mean_key = "Mean AWT for " + ftype['pred_key'] + " to " + key
                    median_key = "Median AWT for " + ftype['pred_key'] + " to " + key
                    dict[mean_key].append(None)
                    dict[median_key].append(None)
                if ftype['obs_key'] == '':
                    dict['Mean AWT Efficiency for ' + ftype['pred_key'] + ' to ' + time_keys[0]].append(np.nan)
                
                continue
        
        #For each SEP event, identify the first forecast for that SEP event.
        for sep in sep_events:
            sep_sub = sub.loc[sub['Observed SEP Threshold Crossing Time'] == sep]
            
            idx = None
            if 'All Clear' in ftype['pred_key']:
                if validation_type == "First":
                    sep_sub = extract_all_clear_forecast_type(sep_sub, validation_type)
 
                idx = identify_first_not_clear_forecast_strict(sep_sub)
        
            if 'Time' in ftype['pred_key']:
                if validation_type == "First":
                    sep_sub, doType = extract_time_forecast_type(sep_sub, ftype['pred_key'], validation_type)

                idx = identify_first_time_forecast_strict(sep_sub, ftype['pred_key'])
                
            if 'Peak' in ftype['pred_key'] or 'Point' in ftype['pred_key']:
                if validation_type == "First":
                    sep_sub, doType = extract_flux_forecast_type(sep_sub, thresh_key, ftype['pred_key'], ftype['obs_key'], validation_type)

                idx = identify_first_flux_forecast_strict(sep_sub, ftype['pred_key'],
                        thresh_key)
            
            if idx == None:
                continue
            if sep_sub.empty:
                continue
            
            row = sep_sub.iloc[idx].to_list()
            #Calculate AWT
            issue_time = sep_sub.iloc[idx]['Forecast Issue Time']

            if pd.isnull(issue_time):
                continue
            
            tct = sep_sub.iloc[idx]['Observed SEP Threshold Crossing Time']
            tc_awt = (tct - issue_time).total_seconds()/(60.*60.) #hours
            #If issue time is more than 7 days later than the threshold crossing time,
            #the assume this is not a realistic issue time and ignore
            if tc_awt < -7.*24.:
                tc_awt = np.nan
            row.append(tc_awt)
            
#            st = sep_sub.iloc[idx]['Observed SEP Start Time']
#            st_awt = (st - issue_time).total_seconds()/(60.*60.)
            #If issue time is more than 7 days later than the start time,
            #the assume this is not a realistic issue time and ignore
#            if st_awt < -7.*24.:
#                st_awt = np.nan
#            row.append(st_awt)

            if ftype['obs_key'] != '':
                tm = sep_sub.iloc[idx][ftype['obs_key']]
                obs_awt = (tm - issue_time).total_seconds()/(60.*60.)
                #If issue time is more than 7 days later than the observed time,
                #the assume this is not a realistic issue time and ignore
                if obs_awt < -7.*24.:
                    obs_awt = np.nan
                row.append(obs_awt)

            if ftype['obs_key'] == '': 
                tc_tat = sep_sub.iloc[idx]["Trigger Advance Time"]
                if pd.isnull(tc_awt) or tc_tat == 'NaT':
                    awteff = 0.0
                else:
                    awteff = tc_awt / tc_tat
                
                row.append(awteff) # 
            

                # Only calculating the awteff for things related to SEP Start or Threshcrossing
                # Calculation for AWT Efficiency - which is based upon
                # AWT / (Time between threshold crossing and corresponding trigger time)
                # The denominator (gonna call it ptcl transit time for now) here 
                # needs to account for whichever trigger the 
                # forecasting model includes (eruption/trigger/input) but
                # I don't want to calculate this awteff for each trigger this could be,
                # that feels needless. If multiple of these times are given, find the 
                # latest time and use that. 
            
            #Insert value into dataframe to save AWT calculations for each SEP
            sel_df.loc[len(sel_df)] = row

        if sel_df.empty:
            #No forecasts for this particular quantity
            #Fill this set of fields in the AWT dict with None
#            time_keys = ['Observed SEP Threshold Crossing Time','Observed SEP Start Time']
            time_keys = ['Observed SEP Threshold Crossing Time']
            if ftype['obs_key'] != '':
                time_keys.append(ftype['obs_key'])
            for key in time_keys:
                mean_key = "Mean AWT for " + ftype['pred_key'] + " to " + key
                median_key = "Median AWT for " + ftype['pred_key'] + " to " + key
                dict[mean_key].append(np.nan)
                dict[median_key].append(np.nan)
            if ftype['obs_key'] == '':
                dict['Mean AWT Efficiency for ' + ftype['pred_key'] + ' to ' + time_keys[0]].append(np.nan)

            continue

        #May be the case that none of the forecasts had a valid AWT
        #calculation. If every single AWT value is None, then do not
        #output a file or proceed with AWT calculation.
#        time_keys = ['Observed SEP Threshold Crossing Time','Observed SEP Start Time']
        time_keys = ['Observed SEP Threshold Crossing Time']
        if ftype['obs_key'] != '':
            time_keys.append(ftype['obs_key'])
        chk_awts = []
        for key in time_keys:
            chk = sel_df["AWT to " + key].to_list()
            chk_awts.extend([x for x in chk if x != None])
        
        #Have AWT values for all SEPs for a given model, energy channel, and
        #threshold
        #Write to file if more than None values
        if len(chk_awts) >= 1:
            thresh_fnm = make_thresh_fname(thresh_key)
            fnm = "awt_selections_" + model + "_" + energy_key.strip() + "_" +\
                    thresh_fnm + "_" + ftype['pred_key']
            if bool(sel_df.iloc[0]['Mismatch Allowed']):
                fnm = fnm + "_mm"
            if validation_type != "" and validation_type != "All":
                fnm = fnm + "_" + validation_type
            write_df(sel_df, fnm)


        #Calculate metrics for AWT to different times
        for key in time_keys:
            awts = sel_df["AWT to " + key].to_list()
            
            awts = [x for x in awts if x != None]
            if len(awts) >= 1:
                mean_awt = statistics.mean(awts)
                median_awt = statistics.median(awts)
                
            else:
                mean_awt = None
                median_awt = None
            
            mean_key = "Mean AWT for " + ftype['pred_key'] + " to " + key
            median_key = "Median AWT for " + ftype['pred_key'] + " to " + key
            dict[mean_key].append(mean_awt)
            dict[median_key].append(median_awt)
        if ftype['obs_key'] == '':
            awteffs = sel_df['AWT Efficiency to Observed SEP Threshold Crossing Time'].to_list()
            if len(awts) >= 1:
                mean_awteff = statistics.mean(awteffs)
            else:
                mean_awteff = None
            dict['Mean AWT Efficiency for ' + ftype['pred_key'] + ' to ' + time_keys[0]].append(mean_awteff)

    return



def last_data_to_issue_intuitive_metrics(df, dict, model, energy_key, thresh_key,
    validation_type):
    """ Extract the appropriate values and calculate metrics
        Last data time ingested in the forecast to the forecast issue time

    """
    val_type = ["", "All"]
    if validation_type not in val_type:
        return
    
    #Select rows to calculate metrics
    sub = df.loc[(df['Model'] == model) & (df['Energy Channel Key'] ==
        energy_key) & (df['Threshold Key'] == thresh_key)]

    sub = sub[['Model','Energy Channel Key', 'Threshold Key',
            'Mismatch Allowed',
            'Prediction Energy Channel Key', 'Prediction Threshold Key',
            'Forecast Source',
            'Prediction Window Start', 'Prediction Window End',
            'Observed SEP Threshold Crossing Time',
            'Last Data Time to Issue Time']]

    sub = sub.dropna(subset='Last Data Time to Issue Time')

    if sub.empty:
        return

    mismatch = bool(sub.iloc[0]['Mismatch Allowed'])
    pred_energy_key = str(sub.iloc[0]['Prediction Energy Channel Key'])
    pred_thresh_key = str(sub.iloc[0]['Prediction Threshold Key'])

    thresh_fnm = make_thresh_fname(thresh_key)
    fnm = "last_data_time_to_issue_time_selections_" + model + "_" + energy_key.strip() \
            + "_" + thresh_fnm
    if mismatch:
        fnm = fnm + "_mm"
    if validation_type != "" and validation_type != "All":
        fnm = fnm + "_" + validation_type
    write_df(sub, fnm)

    td = sub['Last Data Time to Issue Time'].to_list()
    abs_td = [abs(x) for x in td]

    ME = statistics.mean(td)
    MedE = statistics.median(td)
    MAE = statistics.mean(abs_td)
    MedAE = statistics.median(abs_td)
    
    fill_time_metrics_dict(dict, model, energy_key, thresh_key,
    pred_energy_key, pred_thresh_key, ME, MedE, MAE, MedAE)



def pretty(d, indent=0):
   for key, value in d.items():
      print('\t' * indent + str(key))
      if isinstance(value, dict):
         pretty(value, indent+1)
      else:
         print('\t' * (indent+1) + str(value))


def calculate_intuitive_metrics(df, model_names, all_energy_channels,
    all_observed_thresholds, validation_type="All"):
    """ Calculate metrics appropriate to each quantity and
        store in dataframes.
            
    Input:
    
        :df: (pandas DataFrame) contains matched observations and predictions
        :model_names: (array of strings) all models read into code
        :all_energy_channels: (array of strings) all energy channel keys associated
            with observations and predictions, passed from match.py
        :all_observed_threshold: (array of strings) all threshold keys associated
            with each energy channel
        :validation_type: (string) indicates whether to use "All", "First",
            "Last", "Max", "Mean" forecast for metrics. The validation types only
            have meaning if multiple forecasts are made for each SEP event.
            
            "All" or "" - all forecasts will be used to calculate all metrics
            "First" - only the first forecast for each SEP event will be used.
                Contingency table won't have any Correct Negatives as they will
                be excluded.
            "Last" - only the last forecast for each SEP event will be used.
                Contingency table won't have any Correct Negatives as they will
                be excluded.
            "Max" - only the maximum valued forecast will be used for each
                SEP event. This selection will only calculate the flux and
                probability-related forecasts (peak, fluence, probability)
            "Mean" - only the mean valued forecast will be used for each
                SEP event. This selection will only calculate the flux and
                probability-related forecasts (peak, fluence, probability)

    Output:
    
        Metrics pandas dataframes
    
    """
    #Check accepted validation types
    #Remove reference to ""
    if validation_type == "All" or validation_type == "all":
        validation_type = ""
    
    all_clear_dict = initialize_all_clear_dict() #All only
    probability_dict = initialize_probability_dict() #All only
    point_intensity_dict = initialize_flux_dict() #All only
    peak_intensity_dict = initialize_flux_dict() #All, First, Last, Max, Mean
    peak_intensity_max_dict = initialize_flux_dict() #All, First, Last, Max, Mean
    fluence_dict = initialize_flux_dict() #All, First, Last, Max, Mean
    profile_dict = initialize_flux_dict() #All, First, Last
    thresh_cross_dict = initialize_time_dict() #All, First, Last
    start_time_dict = initialize_time_dict() #All, First, Last
    end_time_dict = initialize_time_dict() #All, First, Last
    duration_dict = initialize_time_dict() #All, First, Last
    peak_intensity_time_dict = initialize_time_dict() #All, First, Last
    peak_intensity_max_time_dict = initialize_time_dict() #All, First, Last
    max_dict = initialize_flux_dict() #max in prediction window #All only
    awt_dict = initialize_awt_dict() #Advanced Warning Time #All, First
    last_data_to_issue_dict = initialize_time_dict() #All
    
    for model in model_names:
        for ek in all_energy_channels:
            for tk in all_observed_thresholds[ek]:
                logging.info("Calculating metrics for " + model + ", " + ek + ", " + tk)
                
                probability_intuitive_metrics(df, probability_dict,model,ek,tk,
                    validation_type)
                point_intensity_intuitive_metrics(df, point_intensity_dict,
                    model, ek, tk, validation_type)
                peak_intensity_intuitive_metrics(df, peak_intensity_dict,
                    model,ek,tk, validation_type)
                peak_intensity_max_intuitive_metrics(df,
                    peak_intensity_max_dict,model,ek,tk, validation_type)
                fluence_intuitive_metrics(df,fluence_dict, model,ek,tk,
                    validation_type)
                threshold_crossing_intuitive_metrics(df, thresh_cross_dict,
                    model,ek,tk, validation_type)
                start_time_intuitive_metrics(df, start_time_dict,
                    model,ek,tk, validation_type)
                end_time_intuitive_metrics(df, end_time_dict,model,ek,tk,
                    validation_type)
                duration_intuitive_metrics(df, duration_dict,model,ek,tk,
                    validation_type)
                peak_intensity_time_intuitive_metrics(df,
                    peak_intensity_time_dict,model,ek,tk, validation_type)
                peak_intensity_max_time_intuitive_metrics(df,
                    peak_intensity_max_time_dict,model,ek,tk, validation_type)
                all_clear_intuitive_metrics(df, all_clear_dict,model,ek,tk,
                    validation_type)
                time_profile_intuitive_metrics(df, profile_dict,model,ek,tk,
                    validation_type)
                max_flux_in_pred_win_metrics(df, max_dict, model,ek,tk,
                    validation_type)
                awt_metrics(df, awt_dict, model, ek, tk, validation_type)
                last_data_to_issue_intuitive_metrics(df, last_data_to_issue_dict,model,ek,tk,
                    validation_type)

    logger.info("Completed calculating all metrics.")

    prob_metrics_df = pd.DataFrame(probability_dict)
    point_intensity_metrics_df = pd.DataFrame(point_intensity_dict)
    peak_intensity_metrics_df = pd.DataFrame(peak_intensity_dict)
    peak_intensity_max_metrics_df = pd.DataFrame(peak_intensity_max_dict)
    fluence_metrics_df = pd.DataFrame(fluence_dict)
    thresh_cross_metrics_df = pd.DataFrame(thresh_cross_dict)
    start_time_metrics_df = pd.DataFrame(start_time_dict)
    end_time_metrics_df = pd.DataFrame(end_time_dict)
    duration_metrics_df = pd.DataFrame(duration_dict)
    peak_intensity_time_metrics_df = pd.DataFrame(peak_intensity_time_dict)
    peak_intensity_max_time_metrics_df = pd.DataFrame(peak_intensity_max_time_dict)
    all_clear_metrics_df = pd.DataFrame(all_clear_dict)
    time_profile_metrics_df = pd.DataFrame(profile_dict)
    max_metrics_df = pd.DataFrame(max_dict)
    awt_metrics_df = pd.DataFrame(awt_dict)
    last_data_to_issue_metrics_df = pd.DataFrame(last_data_to_issue_dict)

    valtype = ""
    if validation_type != "" and validation_type != "All":
        valtype = "_" + validation_type
    if not prob_metrics_df.empty:
        write_df(prob_metrics_df, "probability_metrics" + valtype)
    if not point_intensity_metrics_df.empty:
        write_df(point_intensity_metrics_df, "point_intensity_metrics" + valtype)
    if not peak_intensity_metrics_df.empty:
        write_df(peak_intensity_metrics_df, "peak_intensity_metrics" + valtype)
    if not peak_intensity_max_metrics_df.empty:
        write_df(peak_intensity_max_metrics_df, "peak_intensity_max_metrics" + valtype)
    if not fluence_metrics_df.empty:
        write_df(fluence_metrics_df, "fluence_metrics" + valtype)
    if not thresh_cross_metrics_df.empty:
        write_df(thresh_cross_metrics_df, "threshold_crossing_metrics" + valtype)
    if not start_time_metrics_df.empty:
        write_df(start_time_metrics_df, "start_time_metrics" + valtype)
    if not end_time_metrics_df.empty:
        write_df(end_time_metrics_df, "end_time_metrics" + valtype)
    if not duration_metrics_df.empty:
        write_df(duration_metrics_df, "duration_metrics" + valtype)
    if not peak_intensity_time_metrics_df.empty:
        write_df(peak_intensity_time_metrics_df, "peak_intensity_time_metrics" + valtype)
    if not peak_intensity_max_time_metrics_df.empty:
        write_df(peak_intensity_max_time_metrics_df, "peak_intensity_max_time_metrics" + valtype)
    if not all_clear_metrics_df.empty:
        write_df(all_clear_metrics_df, "all_clear_metrics" + valtype)
    if not time_profile_metrics_df.empty:
        write_df(time_profile_metrics_df, "time_profile_metrics" + valtype)
    if not max_metrics_df.empty:
        write_df(max_metrics_df, "max_flux_in_pred_win_metrics" + valtype)
    if not awt_metrics_df.empty:
        write_df(awt_metrics_df, "awt_metrics" + valtype)
    if not last_data_to_issue_metrics_df.empty:
        write_df(last_data_to_issue_metrics_df, "last_data_to_issue_time_metrics" + valtype)

    logger.info("Wrote out all metrics.")


def validation_explanation():
    """ State the selections applied to calculate metrics for each
        quantity. 
        
    """
    logger.info("")
    logger.info("============================")
    logger.info("VALIDATION EXPLANATION")
    logger.info("============================")
    logger.info("Explanation of Match Status:")
    logger.info("============================")
    logger.info("--SEP Event: Forecast is associated with an observed SEP event")
    logger.info("--No SEP Event: Forecast is associated with an observed clear period.")
    logger.info("--Unmatched: The forecast was initially associated to an observed SEP event but a different prediction was found to be a better match. This forecast has been unmatched and is now associated with an observed clear period. Only relevant for forecasts that use flare or CME triggers.")
    logger.info("--Ongoing SEP Event: The observed environment was already enhanced for the forecasted period. The forecast cannot be evaluated.")
    logger.info("--Trigger/Input after Observed Phenomenon: The forecast used input information later than the observed phenomenon, i.e. threshold crossing, peak flux, etc. This cannot be considered a forecast for the particular phenomenon.")
    logger.info("--Eruption Out of Range: The forecast overlaps with an observed SEP event, but used a flare or CME trigger with timing indicating that it is not likely physically connected to that SEP event. This forecast is associated with an observed clear period.")
    logger.info("--No Matching Threshold: The energy channel and threshold combination used in the forecast was not present in the prepared observations. These forecasts are not evaluated.")
    logger.info("")
    logger.info("Selections applied to calculate metrics:")
    logger.info("========================================")
    logger.info("--All Clear: Forecasts with \"Ongoing SEP Event\" match status are not included in All Clear metrics.")
    logger.info("--Probability: Forecasts with \"Ongoing SEP Event\" match status are not included in Probability metrics.")
    logger.info("--Peak Intensity (Onset Peak): Only forecasts with \"SEP Event\" match status are included in Peak Intensity metrics. For models that use the peak_intensity field to indicate SEP onset peak, this results in metrics that are derived from the subset of SEP events that were both predicted and observed.")
    logger.info("--Peak Intensity Max (Max Flux): Only forecasts with \"SEP Event\" match status are included in Peak Intensity Max (Max Flux) metrics. Metrics are derived from all predictions associated with observed SEP events.")
    logger.info("--Fluence: Only forecasts with \"SEP Event\" match status are included in Fluence metrics.")
    logger.info("--Fluence Spectrum: Only forecasts with \"SEP Event\" match status are included in Fluence Spectrum metrics.")
    logger.info("--Start Time: Only forecasts with \"SEP Event\" match status are included in Start Time metrics. Forecasts must predict the occurrence of an SEP event, so the metrics are derived from the subset of SEP events that were both predicted and observed.")
    logger.info("--End Time: Only forecasts with \"SEP Event\" match status are included in End Time metrics. Forecasts must predict the occurrence of an SEP event, so the metrics are derived from the subset of SEP events that were both predicted and observed.")
    logger.info("--SEP Time Profile: Only forecasts with \"SEP Event\" match status are included in SEP Time Profile metrics. Metrics are derived from all predictions associated with observed SEP events. Predicted and observed time profiles are compared during the time period when the observed flux is above threshold.")
    logger.info("--Max Flux in Prediction Window: All forecasts are compared to observed max flux in the forecasted prediction window, regardless of match status. Metrics are derived from all forecasts.")
    logger.info("--Advanced Warning Time: Only forecasts with \"SEP Event\" match status are included in Advanced Warning Time metrics. Forecasts must predict the occurrence of an SEP event to give advanced warning, so the metrics are derived from the subset of SEP events that were both predicted and observed.")
    logger.info("--Last Data Time to Issue Time: Calculated for all forecasts regardless of match status. Metrics are derived from all forecasts.")
    logger.info("============================")
    logger.info("END VALIDATION EXPLANATION")
    logger.info("============================")
    logger.info("")
    

def intuitive_validation(evaluated_sphinx, removed_sphinx, model_names,
    all_energy_channels, all_observed_thresholds, observed_sep_events,
    profname_dict, r_df=None):
    """ In the intuitive_validation subroutine, forecasts are validated in a
        way similar to which people would interpret forecasts.
    
        Forecasts are assessed (or useful to end users) up until the observed
        phenomenon happens. For example, only forecasts of peak flux are
        useful up until the observed peak happens. After that, a human would
        mentally filter out any additional forecasts for peak coming in from
        a model. Or, if the model's prediction window is large enough,
        continued peak flux forecasts could/would be interpreted for the
        next possible SEP event.
        
        In match.py, observed values have been matched to predicted values
        only if the last trigger or input time for the prediction was before
        the observed phenomenon.
        
        If a forecast was issued after the observed phenomenon, that forecast
        is ignored or, if the prediction window is large and extends past the
        current SEP event, is considered as a forecast for a next SEP event.
        
        This subroutine compared the predicted values to the matched
        observed values
        
        
    Input:
    
        :evaluated_sphinx: (array of SPHINX objects) SHPINX objects which 
            contain a Forecast object and Observation objects that are inside 
            the forecast prediction window, and the observed values that are 
            appropriately matched up to the forecast given the timing of the 
            triggers/inputs and observed phenomena
        :removed_sphinx: (array of SPHINX objects) SPHINX objects that are
            not evaluated by SPHINX
        :model_names: (str array) array of the models whose predictions were
            read into the code
        :all_observed_thresholds: (dict) dictionary organized by energy
            channel and thresholds that were applied to observations (only
            predictions corresponding to thresholds that were applied to the
            observations can be validated)
        :observed_sep_events: (dict) dictionary organized by model name,
            energy channel, and threshold containing all unique observed SEP
            events that fell inside a forecast prediction window
        :profname_dict: (array) Dictionary containing the location of all the .txt files
            in the subdirectories below top.
        :r_df: (pandas dataframe) dataframe created from a previous run of
            SPHINX. Newly input predictions will be appended.
    
    Output:
    
        :df: (pandas dataframe) SPHINX dataframe. 
    
    """
    logger.info("Beginning validation process.")
    # Make sure the output directories exist
    prepare_outdirs()
    
    #For each model and predicted quantity, create dataframe of paired up values
    #so can calculate metrics
    logger.info("Filling SPHINX dataframe with information from matched sphinx objects.")


    #EVALUATED SPHINX OBJECTS: Fill dataframe for evaluated_sphinx
    df = fill_sphinx_df(evaluated_sphinx, all_observed_thresholds, profname_dict)
    
    #Check for duplicated forecasts and remove
    df, duplicate_df = duplicates.remove_sphinx_duplicates(df)
    logger.info("Completed filling evaluated_sphinx dataframe. ")


    logger.info("Filling removed SPHINX dataframe with information from not evaluated sphinx objects.")
    #NOT EVALUATED SPHINX OBJECTS: Fill dataframe for removed_sphinx
    df_not = fill_sphinx_df(removed_sphinx, all_observed_thresholds, profname_dict)
    
    #Add the duplicates discarded from df
    df_not = pd.concat([df_not,duplicate_df])
    logger.info("Completed filling removed_sphinx dataframe. ")


    ### RESUME WILL APPEND DF TO PREVIOUS DF
    if r_df is not None:
        logger.info("RESUME: Resuming from a previous run. Concatenating current and previous forecasts, ensuring that any duplicates are removed. ")
 
        df = pd.concat([r_df, df], ignore_index=True)
        df, duplicate_df = duplicates.remove_sphinx_duplicates(df,"Duplicate in resume dataframe")
        #Add the duplicates discarded from df
        df_not = pd.concat([df_not,duplicate_df])
        logger.debug("RESUME: Completed concatenation and removed any duplicates. Writing SPHINX_evaluated dataframe to file.")

        model_names = resume.identify_unique(df, 'Model')
        all_energy_channels = resume.identify_unique(df, 'Energy Channel Key')
        all_observed_thresholds = resume.identify_thresholds_per_energy_channel(df)
    ### RESUME COMPLETED


    #Write SPHINX dataframe to file
    write_df(df, "SPHINX_evaluated")
    logger.debug("Completed writing SPHINX_evaluated dataframe to file.")

    #Write NOT EVALUATED SPHINX dataframe to file
    write_df(df_not, "SPHINX_removed")
    logger.debug("Completed writing SPHINX_removed dataframe to file.")

    validation_type = ["All", "First", "Last", "Max", "Mean"]
    for type in validation_type:
        logger.info("-----------Starting validation of " + type +" forecasts-------------")
        calculate_intuitive_metrics(df, model_names, all_energy_channels,
                all_observed_thresholds, type)

    #Record explanatory information to the log
    validation_explanation()
    
    logger.info("intuitive_validation: Validation process complete.")

    return df   
 <|MERGE_RESOLUTION|>--- conflicted
+++ resolved
@@ -676,14 +676,10 @@
             #then should uncomment them.
             "Mean AWT for Predicted SEP All Clear to Observed SEP Threshold Crossing Time": [],
             "Median AWT for Predicted SEP All Clear to Observed SEP Threshold Crossing Time": [],
-<<<<<<< HEAD
-            "Mean AWT for Predicted SEP All Clear to Observed SEP Start Time": [],
-            "Median AWT for Predicted SEP All Clear to Observed SEP Start Time": [],
-            "Mean AWT Efficiency for Predicted SEP All Clear to Observed SEP Threshold Crossing Time": [],
-=======
+
 #            "Mean AWT for Predicted SEP All Clear to Observed SEP Start Time": [],
 #            "Median AWT for Predicted SEP All Clear to Observed SEP Start Time": [],
->>>>>>> ca2fbb50
+             "Mean AWT Efficiency for Predicted SEP All Clear to Observed SEP Threshold Crossing Time": [],
 
 #            #Probability Forecasts - cannot without an explicit threshold
 #            "Mean AWT for Probability to Observed Threshold Crossing Time": [],
@@ -694,26 +690,18 @@
             #Threshold Crossing Time Forecasts
             "Mean AWT for Predicted SEP Threshold Crossing Time to Observed SEP Threshold Crossing Time": [],
             "Median AWT for Predicted SEP Threshold Crossing Time to Observed SEP Threshold Crossing Time": [],
-<<<<<<< HEAD
-            "Mean AWT for Predicted SEP Threshold Crossing Time to Observed SEP Start Time": [],
-            "Median AWT for Predicted SEP Threshold Crossing Time to Observed SEP Start Time": [],
-            "Mean AWT Efficiency for Predicted SEP Threshold Crossing Time to Observed SEP Threshold Crossing Time": [],
-=======
+            "Mean AWT Efficiency for Predicted SEP Threshold Crossing Time to Observed SEP Threshold Crossing Time": [], 
+            
 #            "Mean AWT for Predicted SEP Threshold Crossing Time to Observed SEP Start Time": [],
 #            "Median AWT for Predicted SEP Threshold Crossing Time to Observed SEP Start Time": [],
->>>>>>> ca2fbb50
+
 
             #Start Time Forecasts
             "Mean AWT for Predicted SEP Start Time to Observed SEP Threshold Crossing Time": [],
             "Median AWT for Predicted SEP Start Time to Observed SEP Threshold Crossing Time": [],
-<<<<<<< HEAD
-            "Mean AWT for Predicted SEP Start Time to Observed SEP Start Time": [],
-            "Median AWT for Predicted SEP Start Time to Observed SEP Start Time": [],
             "Mean AWT Efficiency for Predicted SEP Start Time to Observed SEP Threshold Crossing Time": [],
-=======
 #            "Mean AWT for Predicted SEP Start Time to Observed SEP Start Time": [],
 #            "Median AWT for Predicted SEP Start Time to Observed SEP Start Time": [],
->>>>>>> ca2fbb50
  
 #             #Point Intensity Forecasts
 #            "Mean AWT for Predicted Point Intensity to Observed SEP Threshold Crossing Time": [],
@@ -3431,13 +3419,10 @@
         #Create an empty dataframe with the same columns plus AWT info
         cols = sub.columns.to_list()
         cols.append('AWT to Observed SEP Threshold Crossing Time')
-<<<<<<< HEAD
-        cols.append('AWT to Observed SEP Start Time')
+#        cols.append('AWT to Observed SEP Start Time')
         if ftype['obs_key'] == '':
             cols.append('AWT Efficiency to Observed SEP Threshold Crossing Time')
-=======
-#        cols.append('AWT to Observed SEP Start Time')
->>>>>>> ca2fbb50
+
         if ftype['obs_key'] != '':
             cols.append('AWT to ' + ftype['obs_key'])
         sel_df = pd.DataFrame(columns=cols) #Selected forecasts and AWT results
