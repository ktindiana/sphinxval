#Subroutines related to validation
from . import object_handler as objh
from . import metrics
from . import plotting_tools as plt_tools
from . import config
from . import time_profile as profile
from . import resume
import matplotlib.pylab as plt
from scipy.stats import pearsonr
import statistics
import numpy as np
import sys
import os.path
import pandas as pd
import datetime
from pandas.api.types import is_datetime64_any_dtype as is_datetime

__version__ = "0.1"
__author__ = "Katie Whitman"
__maintainer__ = "Katie Whitman"
__email__ = "kathryn.whitman@nasa.gov"

""" utils/validation.py contains subroutines to validate forecasts after
    they have been matched to observations.
    
"""

######### DATAFRAMES CONTAINING OBSERVATIONS AND PREDICTIONS ######

def initialize_dict():
    """ Set up a pandas df to hold each possible quantity,
        each observed energy channel, and predicted and
        observed values.
        
    """
    #Convert to Pandas dataframe
    #Include triggers with as much flattened info
    #If need multiple dimension, then could be used as tooltip info
    #Last CME, N CMEs, Last speed, last location, Timestamps array of all CMEs used
    

    dict = {"Model": [],
            "Energy Channel Key": [],
            "Threshold Key": [],
            "Mismatch Allowed": [],
            "Prediction Energy Channel Key": [],
            "Prediction Threshold Key": [],
            "Forecast Source": [],
            "Forecast Path": [],
            "Forecast Issue Time":[],
            "Prediction Window Start": [],
            "Prediction Window End": [],
            "Number of CMEs": [],
            "CME Start Time": [], #Timestamp of 1st
                #coronagraph image CME is visible in
            "CME Liftoff Time": [], #Timestamp of coronagraph
                #image with 1st indication of CME liftoff (used by
                #CACTUS)
            "CME Latitude": [],
            "CME Longitude": [],
            "CME Speed": [],
            "CME Half Width": [],
            "CME PA": [],
            "CME Catalog": [],
            "Number of Flares": [],
            "Flare Latitude": [],
            "Flare Longitude": [],
            "Flare Start Time": [],
            "Flare Peak Time": [],
            "Flare End Time": [],
            "Flare Last Data Time": [],
            "Flare Intensity": [],
            "Flare Integrated Intensity": [],
            "Flare NOAA AR": [],
            "Observatory": [],
            "Observed Time Profile": [], #string of comma
                                          #separated filenames
            "Observed SEP All Clear": [],
            "Observed SEP Probability": [],
            "Observed SEP Threshold Crossing Time": [],
            "Observed SEP Start Time":[],
            "Observed SEP End Time": [],
            "Observed SEP Duration": [],
            "Observed SEP Fluence": [],
            "Observed SEP Fluence Units": [],
            "Observed SEP Fluence Spectrum": [],
            "Observed SEP Fluence Spectrum Units": [],
            "Observed SEP Peak Intensity (Onset Peak)": [],
            "Observed SEP Peak Intensity (Onset Peak) Units": [],
            "Observed SEP Peak Intensity (Onset Peak) Time": [],
            "Observed SEP Peak Intensity Max (Max Flux)": [],
            "Observed SEP Peak Intensity Max (Max Flux) Units": [],
            "Observed SEP Peak Intensity Max (Max Flux) Time": [],

            "Observed Point Intensity": [],
            "Observed Point Intensity Units": [],
            "Observed Point Intensity Time": [],
            "Observed Max Flux in Prediction Window": [],
            "Observed Max Flux in Prediction Window Units": [],
            "Observed Max Flux in Prediction Window Time": [],

            "Predicted SEP All Clear": [],
            "All Clear Match Status": [],
            "Predicted SEP Probability": [],
            "Probability Match Status": [],
            "Predicted SEP Threshold Crossing Time": [],
            "Threshold Crossing Time Match Status": [],
            "Predicted SEP Start Time":[],
            "Start Time Match Status": [],
            "Predicted SEP End Time": [],
            "End Time Match Status": [],
            "Predicted SEP Duration": [],
            "Duration Match Status": [],
            "Predicted SEP Fluence": [],
            "Predicted SEP Fluence Units": [],
            "Fluence Match Status": [],
            "Predicted SEP Fluence Spectrum": [],
            "Predicted SEP Fluence Spectrum Units": [],
            "Fluence Spectrum Match Status": [],
            "Predicted SEP Peak Intensity (Onset Peak)": [],
            "Predicted SEP Peak Intensity (Onset Peak) Units": [],
            "Predicted SEP Peak Intensity (Onset Peak) Time": [],
            "Peak Intensity Match Status": [],
            "Predicted SEP Peak Intensity Max (Max Flux)": [],
            "Predicted SEP Peak Intensity Max (Max Flux) Units": [],
            "Predicted SEP Peak Intensity Max (Max Flux) Time": [],
            "Peak Intensity Max Match Status": [],
            
            "Predicted Point Intensity": [],
            "Predicted Point Intensity Units": [],
            "Predicted Point Intensity Time": [],

            "Predicted Time Profile": [],
            "Time Profile Match Status": []}

    return dict



def fill_dict_row(sphinx, dict, energy_key, thresh_key):
    """ Add a row to a dataframe with all of the supporting information
        for the forecast and observations that needs to be passed to
        SPHINX-Web.
        
    Input:
    
        :sphinx: (SPHINX object) contains all prediction and matched observation
            information
        :predicted: The predicted value for one specific type of quantity (e.g.
            peak_intensity, all_clear, start_time)
        :observed: The matched up observed value of the same quantity
        :df: (pandas DataFrame) contains all matched and observed values for
            a specific quantity along with supporting information
        
    Output:
    
        :updated_df: (pandas DataFrame) The dataframe is updated another
            another row
        
    """

    ncme = len(sphinx.prediction.cmes)
    if ncme > 0:
        cme_start = sphinx.prediction.cmes[-1].start_time
        cme_liftoff = sphinx.prediction.cmes[-1].liftoff_time
        cme_lat = sphinx.prediction.cmes[-1].lat
        cme_lon = sphinx.prediction.cmes[-1].lon
        cme_pa = sphinx.prediction.cmes[-1].pa
        cme_half_width = sphinx.prediction.cmes[-1].half_width
        cme_speed = sphinx.prediction.cmes[-1].speed
        cme_catalog = sphinx.prediction.cmes[-1].catalog
    else:
        cme_start = None
        cme_liftoff = None
        cme_lat = None
        cme_lon = None
        cme_pa = None
        cme_half_width = None
        cme_speed = None
        cme_catalog = None
        
    nfl = len(sphinx.prediction.flares)
    if nfl > 0:
        fl_lat = sphinx.prediction.flares[-1].lat
        fl_lon = sphinx.prediction.flares[-1].lon
        fl_last_data_time = sphinx.prediction.flares[-1].last_data_time
        fl_start_time = sphinx.prediction.flares[-1].start_time
        fl_peak_time = sphinx.prediction.flares[-1].peak_time
        fl_end_time = sphinx.prediction.flares[-1].end_time
        fl_intensity = sphinx.prediction.flares[-1].intensity
        fl_integrated_intensity = sphinx.prediction.flares[-1].integrated_intensity
        fl_AR = sphinx.prediction.flares[-1].noaa_region
    else:
        fl_lat = None
        fl_lon = None
        fl_last_data_time = None
        fl_start_time = None
        fl_peak_time = None
        fl_end_time = None
        fl_intensity = None
        fl_integrated_intensity = None
        fl_AR = None

    observatory = ""
    obs_time_prof = ""
    for i in range(len(sphinx.prediction_observation_windows_overlap)):
        if i == 0:
            observatory = sphinx.prediction_observation_windows_overlap[i].short_name
            obs_time_prof = sphinx.observed_sep_profiles[i]
        else:
            observatory += "," + sphinx.prediction_observation_windows_overlap[i].short_name
            obs_time_prof += "," + sphinx.observed_sep_profiles[i]
    

    ####PREDICTED VALUES
    pred_energy_key = energy_key
    pred_thresh_key = thresh_key
    
    #If mismatch allowed for this prediction
    mismatch = sphinx.mismatch
    if mismatch:
        pred_energy_key = objh.energy_channel_to_key(config.mm_pred_energy_channel)
        pred_thresh_key = objh.threshold_to_key(config.mm_pred_threshold)
    
    pred_all_clear, ac_match_status = sphinx.return_predicted_all_clear()
    pred_prob, prob_match_status = sphinx.return_predicted_probability(thresh_key)
    pred_thresh_cross, tc_match_status =\
        sphinx.return_predicted_threshold_crossing_time(thresh_key)
    pred_start_time, st_match_status =\
        sphinx.return_predicted_start_time(thresh_key)
    pred_duration, duration_match_status =\
        sphinx.return_predicted_duration(thresh_key)
    pred_end_time, et_match_status =\
        sphinx.return_predicted_end_time(thresh_key)
    pred_fluence, pred_fl_units, fl_match_status =\
        sphinx.return_predicted_fluence(thresh_key)
    pred_fl_spec, pred_flsp_units, flsp_match_status =\
        sphinx.return_predicted_fluence_spectrum(thresh_key)
    pred_point_intensity, pred_pti_units, pred_pti_time =\
        sphinx.return_predicted_point_intensity()
    pred_peak_intensity, pred_pi_units, pred_pi_time, pi_match_status =\
        sphinx.return_predicted_peak_intensity()
    pred_peak_intensity_max, pred_pimax_units, pred_pimax_time,\
        pimax_match_status = sphinx.return_predicted_peak_intensity_max()
    pred_time_profile = sphinx.prediction.sep_profile
    tp_match_status = et_match_status
        

    dict["Model"].append(sphinx.prediction.short_name)
    dict["Energy Channel Key"].append(energy_key)
    dict["Threshold Key"].append(thresh_key)
    dict["Mismatch Allowed"].append(mismatch)
    dict["Prediction Energy Channel Key"].append(pred_energy_key)
    dict["Prediction Threshold Key"].append(pred_thresh_key)
    dict["Forecast Source"].append(sphinx.prediction.source)
    dict["Forecast Path"].append(sphinx.prediction.path)
    dict["Forecast Issue Time"].append(sphinx.prediction.issue_time)
    dict["Prediction Window Start"].append(sphinx.prediction.prediction_window_start)
    dict["Prediction Window End"].append(sphinx.prediction.prediction_window_end)
    dict["Number of CMEs"].append(ncme)
    dict["CME Start Time"].append(cme_start) #Timestamp of 1st
            #coronagraph image CME is visible in
    dict["CME Liftoff Time"].append(cme_liftoff) #Timestamp of coronagraph
            #image with 1st indication of CME liftoff (used by
            #CACTUS)
    dict["CME Latitude"].append(cme_lat)
    dict["CME Longitude"].append(cme_lon)
    dict["CME Speed"].append(cme_speed)
    dict["CME Half Width"].append(cme_half_width)
    dict["CME PA"].append(cme_pa)
    dict["CME Catalog"].append(cme_catalog)
    dict["Number of Flares"].append(nfl)
    dict["Flare Latitude"].append(fl_lat)
    dict["Flare Longitude"].append(fl_lon)
    dict["Flare Start Time"].append(fl_start_time)
    dict["Flare Peak Time"].append(fl_peak_time)
    dict["Flare End Time"].append(fl_end_time)
    dict["Flare Last Data Time"].append(fl_last_data_time)
    dict["Flare Intensity"].append(fl_intensity)
    dict["Flare Integrated Intensity"].append(fl_integrated_intensity)
    dict["Flare NOAA AR"].append(fl_AR)
    dict["Observatory"].append(observatory)
    dict["Observed Time Profile"].append(obs_time_prof) #string of comma
                              #separated filenames
    dict["Observed SEP All Clear"].append(sphinx.observed_all_clear.all_clear_boolean)
    
    try:
        dict["Observed SEP Probability"].append(sphinx.observed_probability[thresh_key].probability_value)
    except:
        dict["Observed SEP Probability"].append(None)

    try:
        dict["Observed SEP Threshold Crossing Time"].append(sphinx.observed_threshold_crossing[thresh_key].crossing_time)
    except:
        dict["Observed SEP Threshold Crossing Time"].append(None)

    try:
        dict["Observed SEP Start Time"].append(sphinx.observed_start_time[thresh_key])
    except:
        dict["Observed SEP Start Time"].append(None)

    try:
        dict["Observed SEP End Time"].append(sphinx.observed_end_time[thresh_key])
    except:
        dict["Observed SEP End Time"].append(None)

    try:
        dict["Observed SEP Duration"].append(sphinx.observed_duration[thresh_key])
    except:
        dict["Observed SEP Duration"].append(None)


    dict["Observed SEP Peak Intensity (Onset Peak)"].append(sphinx.observed_peak_intensity.intensity)
    dict["Observed SEP Peak Intensity (Onset Peak) Units"].append(sphinx.observed_peak_intensity.units)
    dict["Observed SEP Peak Intensity (Onset Peak) Time"].append(sphinx.observed_peak_intensity.time)
    dict["Observed SEP Peak Intensity Max (Max Flux)"].append(sphinx.observed_peak_intensity_max.intensity)
    dict["Observed SEP Peak Intensity Max (Max Flux) Units"].append(sphinx.observed_peak_intensity_max.units)
    dict["Observed SEP Peak Intensity Max (Max Flux) Time"].append(sphinx.observed_peak_intensity_max.time)

    dict["Observed Point Intensity"].append(sphinx.observed_point_intensity.intensity)
    dict["Observed Point Intensity Units"].append(sphinx.observed_point_intensity.units)
    dict["Observed Point Intensity Time"].append(sphinx.observed_point_intensity.time)

    dict["Observed Max Flux in Prediction Window"].append(sphinx.observed_max_flux_in_prediction_window.intensity)
    dict["Observed Max Flux in Prediction Window Units"].append(sphinx.observed_max_flux_in_prediction_window.units)
    dict["Observed Max Flux in Prediction Window Time"].append(sphinx.observed_max_flux_in_prediction_window.time)

    try:
        dict["Observed SEP Fluence"].append(sphinx.observed_fluence[thresh_key].fluence)
    except:
        dict["Observed SEP Fluence"].append(None)

    try:
        dict["Observed SEP Fluence Units"].append(sphinx.observed_fluence[thresh_key].units)
    except:
        dict["Observed SEP Fluence Units"].append(None)


    try:
        dict["Observed SEP Fluence Spectrum"].append(sphinx.observed_fluence_spectrum[thresh_key].fluence_spectrum)
    except:
        dict["Observed SEP Fluence Spectrum"].append(None)

    try:
        dict["Observed SEP Fluence Spectrum Units"].append(sphinx.observed_fluence_spectrum[thresh_key].fluence_units)
    except:
        dict["Observed SEP Fluence Spectrum Units"].append(None)


    dict["Predicted SEP All Clear"].append(pred_all_clear)
    dict["All Clear Match Status"].append(ac_match_status)
    dict["Predicted SEP Probability"].append(pred_prob)
    dict["Probability Match Status"].append(prob_match_status)
    dict["Predicted SEP Threshold Crossing Time"].append(pred_thresh_cross)
    dict["Threshold Crossing Time Match Status"].append(tc_match_status)
    dict["Predicted SEP Start Time"].append(pred_start_time)
    dict["Start Time Match Status"].append(st_match_status)
    dict["Predicted SEP End Time"].append(pred_end_time)
    dict["End Time Match Status"].append(et_match_status)
    dict["Predicted Point Intensity"].append(pred_point_intensity)
    dict["Predicted Point Intensity Units"].append(pred_pti_units)
    dict["Predicted Point Intensity Time"].append(pred_pti_time)
    dict["Predicted SEP Peak Intensity (Onset Peak)"].append(pred_peak_intensity)
    dict["Predicted SEP Peak Intensity (Onset Peak) Units"].append(pred_pi_units)
    dict["Predicted SEP Peak Intensity (Onset Peak) Time"].append(pred_pi_time)
    dict["Peak Intensity Match Status"].append(pi_match_status)
    dict["Predicted SEP Peak Intensity Max (Max Flux)"].append(pred_peak_intensity_max)
    dict["Predicted SEP Peak Intensity Max (Max Flux) Units"].append(pred_pimax_units)
    dict["Predicted SEP Peak Intensity Max (Max Flux) Time"].append(pred_pimax_time)
    dict["Peak Intensity Max Match Status"].append(pimax_match_status)
    dict["Predicted SEP Fluence"].append(pred_fluence)
    dict["Predicted SEP Fluence Units"].append(pred_fl_units)
    dict["Fluence Match Status"].append(fl_match_status)
    dict["Predicted SEP Fluence Spectrum"].append(pred_fl_spec)
    dict["Predicted SEP Fluence Spectrum Units"].append(pred_flsp_units)
    dict["Fluence Spectrum Match Status"].append(flsp_match_status)
    dict["Predicted Time Profile"].append(pred_time_profile)
    dict["Time Profile Match Status"].append(tp_match_status)
    
    dict["Duration Match Status"].append(et_match_status)
    try:
        pred_duration = (pred_end_time - \
            pred_start_time).total_seconds()/(60.*60.)
        dict["Predicted SEP Duration"].append(pred_duration)
    except:
        dict["Predicted SEP Duration"].append(None)
        


def prepare_outdirs():
    for datafmt in ('pkl', 'csv', 'plots'):
        outdir = os.path.join(config.outpath, datafmt)
        if not os.path.isdir(outdir):
            os.mkdir(outdir)
    
    if not os.path.isdir(config.reportpath):
        os.mkdir(config.reportpath)



def write_df(df, name, log=True):
    """Writes a pandas dataframe to the standard location in multiple formats
    """
    dataformats = (('pkl',  getattr(df, 'to_pickle'), {}),
                   ('csv',  getattr(df, 'to_csv'), {}))
    for ext, write_func, kwargs in dataformats:
        filepath = os.path.join(config.outpath, ext, name + '.' + ext)
        write_func(filepath, **kwargs)
        if log:
            print('Wrote', filepath)



def fill_df(matched_sphinx, model_names, all_energy_channels,
    all_obs_thresholds, DoResume):
    """ Fill in a dictionary with the all clear predictions and observations
        organized by model and energy channel.
    """
    #sorted by model, quantity, energy channel, threshold
    dict = initialize_dict()

    #Loop through the forecasts for each model and fill in quantity_dict
    #as appropriate
    for model in model_names:
        for ek in all_energy_channels:
            print("---Model: " + model + ", Energy Channel: " + ek)
            for sphinx in matched_sphinx[model][ek]:
                for tk in all_obs_thresholds[ek]:
                    fill_dict_row(sphinx, dict, ek, tk)
                
    
    df = pd.DataFrame(dict)
    #Sort by prediction window start so in time order for AWT, etc
    df = df.sort_values(by=["Model","Energy Channel Key","Threshold Key","Prediction Window Start"],ascending=[True, True, True, True])
    
    if not DoResume: write_df(df, "SPHINX_dataframe")
    return df


##################### METRICS #####################
def initialize_flux_dict():
    """ Metrics used for fluxes.
    
    """
    dict = {"Model": [],
            "Energy Channel": [],
            "Threshold": [],
            "Prediction Energy Channel": [],
            "Prediction Threshold": [],
            "Scatter Plot": [],
            "Linear Regression Slope": [],
            "Linear Regression y-intercept": [],
            "Pearson Correlation Coefficient (Linear)": [],
            "Pearson Correlation Coefficient (Log)": [],
            "Spearman Correlation Coefficient (Linear)": [],
            "Spearman Correlation Coefficient (Log)": [],
            "Mean Error (ME)": [],
            "Median Error (MedE)": [],
            "Mean Log Error (MLE)": [],
            "Median Log Error (MedLE)": [],
            "Mean Absolute Error (MAE)": [],
            "Median Absolute Error (MedAE)": [],
            "Mean Absolute Log Error (MALE)": [],
            "Median Absolute Log Error (MedALE)": [],
            "Mean Percent Error (MPE)": [],
            "Mean Absolute Percent Error (MAPE)": [],
            "Mean Symmetric Percent Error (MSPE)": [],
            "Mean Symmetric Absolute Percent Error (SMAPE)": [],
            "Mean Accuracy Ratio (MAR)": [],
            "Root Mean Square Error (RMSE)": [],
            "Root Mean Square Log Error (RMSLE)": [],
            "Median Symmetric Accuracy (MdSA)": []
            }
    
    return dict


def initialize_time_dict():
    """ Metrics for predictions related to time.
    
    """
    dict = {"Model": [],
            "Energy Channel": [],
            "Threshold": [],
            "Prediction Energy Channel": [],
            "Prediction Threshold": [],
            "Mean Error (pred - obs)": [],
            "Median Error (pred - obs)": [],
            "Mean Absolute Error (|pred - obs|)": [],
            "Median Absolute Error (|pred - obs|)": [],
            }
            
    return dict
    
    
def initialize_awt_dict():
    """ Metrics for Adanced Warning Time to SEP start, SEP peak, SEP end.
        The "Forecasted Value" field indicates which forecasted quantity
        was used to calculate the AWT.
    """
    dict = {"Model": [],
            "Energy Channel": [],
            "Threshold": [],
            "Prediction Energy Channel": [],
            "Prediction Threshold": [],
            
            #All Clear Forecasts
            "Mean AWT for Predicted SEP All Clear to Observed SEP Threshold Crossing Time": [],
            "Median AWT for Predicted SEP All Clear to Observed SEP Threshold Crossing Time": [],
            "Mean AWT for Predicted SEP All Clear to Observed SEP Start Time": [],
            "Median AWT for Predicted SEP All Clear to Observed SEP Start Time": [],

#            #Probability Forecasts - cannot without an explicit threshold
#            "Mean AWT for Probability to Observed Threshold Crossing Time": [],
#            "Median AWT for Probability to Observed Threshold Crossing Time": [],
#            "Mean AWT for Probability to Observed Start Time": [],
#            "Median AWT for Probability to Observed Start Time": [],

            #Threshold Crossing Time Forecasts
            "Mean AWT for Predicted SEP Threshold Crossing Time to Observed SEP Threshold Crossing Time": [],
            "Median AWT for Predicted SEP Threshold Crossing Time to Observed SEP Threshold Crossing Time": [],
            "Mean AWT for Predicted SEP Threshold Crossing Time to Observed SEP Start Time": [],
            "Median AWT for Predicted SEP Threshold Crossing Time to Observed SEP Start Time": [],

            #Start Time Forecasts
            "Mean AWT for Predicted SEP Start Time to Observed SEP Threshold Crossing Time": [],
            "Median AWT for Predicted SEP Start Time to Observed SEP Threshold Crossing Time": [],
            "Mean AWT for Predicted SEP Start Time to Observed SEP Start Time": [],
            "Median AWT for Predicted SEP Start Time to Observed SEP Start Time": [],
 
#             #Point Intensity Forecasts
#            "Mean AWT for Predicted Point Intensity to Observed SEP Threshold Crossing Time": [],
#            "Median AWT for Predicted Point Intensity to Observed SEP Threshold Crossing Time": [],
#            "Mean AWT for Predicted Point Intensity to Observed SEP Start Time": [],
#            "Median AWT for Predicted Point Intensity to Observed SEP Start Time": [],
 
 
            #Peak Intensity Forecasts
            "Mean AWT for Predicted SEP Peak Intensity (Onset Peak) to Observed SEP Threshold Crossing Time": [],
            "Median AWT for Predicted SEP Peak Intensity (Onset Peak) to Observed SEP Threshold Crossing Time": [],
            "Mean AWT for Predicted SEP Peak Intensity (Onset Peak) to Observed SEP Start Time": [],
            "Median AWT for Predicted SEP Peak Intensity (Onset Peak) to Observed SEP Start Time": [],
            "Mean AWT for Predicted SEP Peak Intensity (Onset Peak) to Observed SEP Peak Intensity (Onset Peak) Time": [],
            "Median AWT for Predicted SEP Peak Intensity (Onset Peak) to Observed SEP Peak Intensity (Onset Peak) Time": [],

            #Peak Intensity Max Forecasts
            "Mean AWT for Predicted SEP Peak Intensity Max (Max Flux) to Observed SEP Threshold Crossing Time": [],
            "Median AWT for Predicted SEP Peak Intensity Max (Max Flux) to Observed SEP Threshold Crossing Time": [],
            "Mean AWT for Predicted SEP Peak Intensity Max (Max Flux) to Observed SEP Start Time": [],
            "Median AWT for Predicted SEP Peak Intensity Max (Max Flux) to Observed SEP Start Time": [],
            "Mean AWT for Predicted SEP Peak Intensity Max (Max Flux) to Observed SEP Peak Intensity Max (Max Flux) Time": [],
            "Median AWT for Predicted SEP Peak Intensity Max (Max Flux) to Observed SEP Peak Intensity Max (Max Flux) Time": [],

            #End Time Forecasts
            "Mean AWT for Predicted SEP End Time to Observed SEP Threshold Crossing Time": [],
            "Median AWT for Predicted SEP End Time to Observed SEP Threshold Crossing Time": [],
            "Mean AWT for Predicted SEP End Time to Observed SEP Start Time": [],
            "Median AWT for Predicted SEP End Time to Observed SEP Start Time": [],
            "Mean AWT for Predicted SEP End Time to Observed SEP End Time": [],
            "Median AWT for Predicted SEP End Time to Observed SEP End Time": []
            }
            
    return dict


def initialize_all_clear_dict():
    """ Metrics for all clear predictions.
    
    """
    dict = {"Model": [],
            "Energy Channel": [],
            "Threshold": [],
            "Prediction Energy Channel": [],
            "Prediction Threshold": [],
            "All Clear 'True Positives' (Hits)": [], #Hits
            "All Clear 'False Positives' (False Alarms)": [], #False Alarms
            "All Clear 'True Negatives' (Correct Negatives)": [],  #Correct negatives
            "All Clear 'False Negatives' (Misses)": [], #Misses
            "N (Total Number of Forecasts)": [],
            "Percent Correct": [],
            "Bias": [],
            "Hit Rate": [],
            "False Alarm Rate": [],
            "Frequency of Misses": [],
            "Frequency of Hits": [],
            "Probability of Correct Negatives": [],
            "Frequency of Correct Negatives": [],
            "False Alarm Ratio": [],
            "Detection Failure Ratio": [],
            "Threat Score": [],
            "Odds Ratio": [],
            "Gilbert Skill Score": [],
            "True Skill Statistic": [],
            "Heidke Skill Score": [],
            "Odds Ratio Skill Score": [],
            "Symmetric Extreme Dependency Score": [],
            "Number SEP Events Correctly Predicted": [],
            "Number SEP Events Missed": [],
            "Predicted SEP Events": [], #date string
            "Missed SEP Events": [] #date string
#            "Mean Percentage Error": [],
#            "Mean Absolute Percentage Error": []
            }
            
    return dict

            
def initialize_probability_dict():
    """ Metrics for probability predictions.
    
    """
    dict = {"Model": [],
            "Energy Channel": [],
            "Threshold": [],
            "Prediction Energy Channel": [],
            "Prediction Threshold": [],
            "Brier Score": [],
            "Brier Skill Score": [],
            "Linear Correlation Coefficient": [],
            "Rank Order Correlation Coefficient": [],
            }
            
    return dict




def fill_flux_metrics_dict(dict, model, energy_key, thresh_key,
    pred_energy_key, pred_thresh_key, figname,
    slope, yint, r_lin, r_log, s_lin, s_log, ME, MedE, MLE, MedLE, MAE,
    MedAE, MALE, MedALE, MPE, MAPE, MSPE, SMAPE,
    MAR, RMSE, RMSLE, MdSA,timeprofplot=None):
    """ Put flux-related metrics into metrics dictionary.
    
    """
    dict["Model"].append(model)
    dict["Energy Channel"].append(energy_key)
    dict["Threshold"].append(thresh_key)
    dict["Prediction Energy Channel"].append(pred_energy_key)
    dict["Prediction Threshold"].append(pred_thresh_key)
    dict["Scatter Plot"].append(figname)
    dict["Linear Regression Slope"].append(slope)
    dict["Linear Regression y-intercept"].append(yint)
    dict["Pearson Correlation Coefficient (Linear)"].append(r_lin)
    dict["Pearson Correlation Coefficient (Log)"].append(r_log)
    dict["Spearman Correlation Coefficient (Linear)"].append(s_lin)
    dict["Spearman Correlation Coefficient (Log)"].append(s_log)
    dict["Mean Error (ME)"].append(ME)
    dict["Median Error (MedE)"].append(MedE)
    dict["Mean Log Error (MLE)"].append(MLE)
    dict["Median Log Error (MedLE)"].append(MedLE)
    dict["Mean Absolute Error (MAE)"].append(MAE)
    dict["Median Absolute Error (MedAE)"].append(MedAE)
    dict["Mean Absolute Log Error (MALE)"].append(MALE)
    dict["Median Absolute Log Error (MedALE)"].append(MedALE)
    dict["Mean Percent Error (MPE)"].append(MPE)
    dict["Mean Absolute Percent Error (MAPE)"].append(MAPE)
    dict["Mean Symmetric Percent Error (MSPE)"].append(MSPE)
    dict["Mean Symmetric Absolute Percent Error (SMAPE)"].append(SMAPE)
    dict["Mean Accuracy Ratio (MAR)"].append(MAR)
    dict["Root Mean Square Error (RMSE)"].append(RMSE)
    dict["Root Mean Square Log Error (RMSLE)"].append(RMSLE)
    dict["Median Symmetric Accuracy (MdSA)"].append(MdSA)


    if timeprofplot != None:
        if "Time Profile Selection Plot" not in dict.keys():
            dict.update({"Time Profile Selection Plot": [timeprofplot]})
        else:
            dict["Time Profile Selection Plot"].append(timeprofplot)



def fill_time_metrics_dict(dict, model, energy_key, thresh_key, pred_energy_key,
    pred_thresh_key, ME, MedE, MAE, MedAE):
    """ Fill in metrics for time
    """
    dict["Model"].append(model)
    dict["Energy Channel"].append(energy_key)
    dict["Threshold"].append(thresh_key)
    dict["Prediction Energy Channel"].append(pred_energy_key)
    dict["Prediction Threshold"].append(pred_thresh_key)
    dict["Mean Error (pred - obs)"].append(ME)
    dict["Median Error (pred - obs)"].append(MedE)
    dict["Mean Absolute Error (|pred - obs|)"].append(MAE)
    dict["Median Absolute Error (|pred - obs|)"].append(MedAE)



def fill_all_clear_dict(dict, model, energy_key, thresh_key, pred_energy_key,
    pred_thresh_key, scores, n_caught, sep_caught_str, n_miss, sep_miss_str):
    """ Fill the all clear metrics dictionary with metrics for each model.
    
    """
    dict["Model"].append(model)
    dict["Energy Channel"].append(energy_key)
    dict["Threshold"].append(thresh_key)
    dict["Prediction Energy Channel"].append(pred_energy_key)
    dict["Prediction Threshold"].append(pred_thresh_key)
    dict["All Clear 'True Positives' (Hits)"].append(scores['TP']) #Hits
    dict["All Clear 'False Positives' (False Alarms)"].append(scores['FP']) #False Alarms
    dict["All Clear 'True Negatives' (Correct Negatives)"].append(scores['TN'])  #Correct negatives
    dict["All Clear 'False Negatives' (Misses)"].append(scores['FN']) #Misses
    dict["N (Total Number of Forecasts)"].append(scores['TP'] + scores['FP'] + scores['TN'] + scores['FN'])
    dict["Percent Correct"].append(scores['PC'])
    dict["Bias"].append(scores['B'])
    dict["Hit Rate"].append(scores['H'])
    dict["False Alarm Rate"].append(scores['F'])
    dict["Frequency of Misses"].append(scores['FOM'])
    dict["Frequency of Hits"].append(scores['FOH'])
    dict["Probability of Correct Negatives"].append(scores['POCN'])
    dict["Frequency of Correct Negatives"].append(scores['FOCN'])
    dict["False Alarm Ratio"].append(scores['FAR'])
    dict["Detection Failure Ratio"].append(scores['DFR'])
    dict["Threat Score"].append(scores['TS']) #Critical Success Index
    dict["Odds Ratio"].append(scores['OR'])
    dict["Gilbert Skill Score"].append(scores['GSS']) #Equitable Threat Score
    dict["True Skill Statistic"].append(scores['TSS']) #Hanssen and Kuipers
            #discriminant (true skill statistic, Peirce's skill score)
    dict["Heidke Skill Score"].append(scores['HSS'])
    dict["Odds Ratio Skill Score"].append(scores['ORSS'])
    dict["Symmetric Extreme Dependency Score"].append(scores['SEDS'])
    dict["Number SEP Events Correctly Predicted"].append(n_caught)
    dict["Number SEP Events Missed"].append(n_miss)
    dict["Predicted SEP Events"].append(sep_caught_str)
    dict["Missed SEP Events"].append(sep_miss_str)
#    dict["Mean Percentage Error"].append(scores[])
#    dict["Mean Absolute Percentage Error"].append(scores[])


def make_thresh_fname(thresh_key):
    """ Make threshold string for filenames.
    
    """
    thr = thresh_key.strip().split(".units") #threshold.10.0.units.1 / (cm2 s sr)
    thr = thr[0] #threshold.10.0
    thr = thr.strip().split("threshold.")
    thresh_fnm = "threshold_" + thr[1]
    return thresh_fnm



#####SUBROUTINES TO HELP EXTRACT FIRST, LAST, MAX, MEAN FORECASTS
def identify_not_clear_forecast(df, validation_type):
    """ Identify the row of the appropriate All Clear forecast
        of False for a given SEP event.
        
        Assume that all the forecasts in the df are sorted in ascending
        order of time.
        
        INPUT:
        
            :df: (pandas dataframe) forecasts for a single SEP event for a single
                model, energy channel, and threshold

        OUTPUT:
        
            :row: row of dataframe with all the values associated with the
                desired forecast
        
    """
    all_clear = df['Predicted SEP All Clear'].to_list()

    if validation_type == "Mean" or validation_type == "Max":
        return []
    
    if validation_type == "First":
        for i in range(len(all_clear)):
            if all_clear[i] == None:
                continue
            if all_clear[i] == True:
                continue
            if all_clear[i] == False:
                return df.iloc[i].to_list()
            
    if validation_type == "Last":
        #Search in reverse order checking of forecast is False All Clear
        for i in range(len(all_clear)-1,-1,-1):
            if all_clear[i] == None:
                continue
            if all_clear[i] == True:
                continue
            if all_clear[i] == False:
                return df.iloc[i].to_list()
    
    #if make it here, then no All Clear = False forecasts were made
    #for this particular SEP event.
    return []


#SIMPLIFY EXPECTING ORGANIZED IN TIME ORDER
def identify_flux_forecast(df, thresh_key, pred_key, validation_type):
    """ Identify the row of the appropriate flux forecast
        of False for a given SEP event.
        
        Assume that all the forecasts in the df are sorted in ascending
        order of time.
        
        INPUT:
        
            :df: (pandas dataframe) forecasts for a single SEP event for a single
                model, energy channel, and threshold

        OUTPUT:
        
            :row: row of dataframe with all the values associated with the
                desired forecast
        
    """
    threshold = objh.key_to_threshold(thresh_key)
    thresh = threshold['threshold']
    values = df[pred_key].to_list()

    if validation_type == "Mean" or validation_type == "Max":
        return []
    
    if validation_type == "First":
        for i in range(len(values)):
            if values[i] == None:
                continue
            if values[i] < thresh:
                continue
            if values[i] >= thresh:
                return df.iloc[i].to_list()
            
    if validation_type == "Last":
        #Search in reverse order checking of forecast is False All Clear
        for i in range(len(values)-1,-1,-1):
            if values[i] == None:
                continue
            if values[i] <thresh:
                continue
            if values[i] >= thresh:
                return df.iloc[i].to_list()
    
    return []


def identify_time_forecast(df, pred_key, validation_type):
    """ Identify the row of the appropriate flux forecast
        of False for a given SEP event.
        
        Assume that all the forecasts in the df are sorted in ascending
        order of time.
        
        INPUT:
        
            :df: (pandas dataframe) forecasts for a single SEP event for a single
                model, energy channel, and threshold

        OUTPUT:
        
            :row: row of dataframe with all the values associated with the
                desired forecast
        
    """
    values = df[pred_key].to_list()

    if validation_type == "Mean" or validation_type == "Max":
        return []
    
    if validation_type == "First":
        for i in range(len(values)):
            if pd.isnull(values[i]):
                continue
            else:
                return df.iloc[i].to_list()
            
    if validation_type == "Last":
        #Search in reverse order checking of forecast is False All Clear
        for i in range(len(values)-1,-1,-1):
            if pd.isnull(values[i]):
                continue
            else:
                return df.iloc[i].to_list()
    
    return []



def identify_max_forecast(df, pred_key):
    """ Calculate the appropriate forecast value and return a row
        of the dataframe.
        
        INPUT:
        
            :df: (pandas dataframe) forecasts for a single SEP event for a single
                model, energy channel, and threshold
            :pred_key: (string) key of the predicted value to identify the max

        OUTPUT:
        
            :row: row of dataframe with all the values associated with the
                desired forecast
        
    """
    values = df[pred_key].to_list()
    good_idx = [i for i in range(len(values)) if values[i] != None]
    if not good_idx:
        return []
    
    maxval = values[good_idx[0]]
    idx = good_idx[0]
    
    for i in good_idx:
        if values[i] > maxval:
            maxval = values[i]
            idx = i
            
    return df.iloc[idx].to_list()
    


def calculate_mean_forecast(df, pred_key):
    """ Calculate the appropriate forecast value and return a row
        of the dataframe.
        
        INPUT:
        
            :df: (pandas dataframe) forecasts for a single SEP event for a single
                model, energy channel, and threshold
            :pred_key: (string) key of the predicted value to calculate the mean

        OUTPUT:
        
            :row: row of dataframe with all the values associated with the
                desired forecast
        
    """
    cols = df.columns.to_list() #Can I do this without going to lists?
    pred_pos = cols.index(pred_key) #index in row where predicted value is stored
    
    #All the SEP-related observed values should be repeats in every entry
    #since this is a df for a single SEP event. So extract the observed
    #values from the 0th row. Will eventually replace the predicted one with
    #the Mean prediction
    #NEED TO ADD: Modified prediction window that extends over the full range
    #of forecasts; Forecast source - compile all into a big string
    all_values = df.iloc[0].to_list()
    
    values = df[pred_key].to_list()
    values = [x for x in values if x != None]
    
    if not values:
        return None
    
    meanval = statistics.mean(values)
    
    #Replace the predicted value in the list with the mean
    all_values[pred_pos] = meanval
    
    return all_values
    
 
 
def extract_all_clear_forecast_type(df, validation_type):
    """ Extract the correct all clear forecasts depending on the desired
        validation_type.
        
        INPUT:
        
        :df: (pandas DataFrame) contains all the all clear forecasts
            for a given model, energy channel, and threshold
        :validation_type: (string) First, Last, Max, Mean
        
        OUTPUT:
        
        :sub: (pandas DataFrame) probability forecasts relevant to the
            validation_type. Only one forecast per SEP event. ONLY
            forecasts related to observed SEP events.
        
    """
    if validation_type == "All" or validation_type == "":
        return df

    #Create an empty dataframe with the same columns plus AWT info
    cols = df.columns.to_list()
    sel_df = pd.DataFrame(columns=cols) #Selected forecasts

    if validation_type == "Max" or validation_type == "Mean":
        return sel_df
    
    #Extract all unique SEP events
    sep_events = resume.identify_unique(df, 'Observed SEP Threshold Crossing Time')
   
    #For each SEP event, identify the desired forecast for that SEP event.
    for sep in sep_events:
        sep_sub = df.loc[df['Observed SEP Threshold Crossing Time'] == sep]

        if validation_type == "First" or validation_type == "Last":
            row = identify_not_clear_forecast(sep_sub, validation_type)
        
        if not row:
            #In this case, if row is empty, it is because the model
            #didn't issue an All Clear = False forecast for this
            #event. To account for this, save the first row in sep_sub
            row = sep_sub.iloc[0].to_list()

        sel_df.loc[len(sel_df)] = row
        
    return sel_df


def extract_probability_forecast_type(df, validation_type):
    """ Extract the correct probability forecasts depending on the desired
        validation_type.
        
        For probability, the First and Last forecast must depend on the
        All Clear field to indicate whether the probability value
        indicates that an SEP event will occur. If the All Clear field
        is not present, then the First and Last probability forecast
        cannot be calculated.
        
        INPUT:
        
        :df: (pandas DataFrame) contains all the probability forecasts
            for a given model, energy channel, and threshold
        :validation_type: (string) First, Last, Max, Mean
        
        OUTPUT:
        
        :sub: (pandas DataFrame) probability forecasts relevant to the
            validation_type. Only one forecast per SEP event. ONLY
            forecasts related to observed SEP events.
        
    """
    if validation_type == "All" or validation_type == "":
        return df
    
    #Create an empty dataframe with the same columns plus AWT info
    cols = df.columns.to_list()
    sel_df = pd.DataFrame(columns=cols) #Selected forecasts
    
    #First and last probabilities will only save the probabilities for
    #events that the model correctly predicted to occur. The resulting
    #metrics will be way overestimated, so don't use these.
    if validation_type == "First" or validation_type == "Last":
        return sel_df
    
    #Extract all unique SEP events
    sep_events = resume.identify_unique(df, 'Observed SEP Threshold Crossing Time')
   
    #For each SEP event, identify the desired forecast for that SEP event.
    for sep in sep_events:
        sep_sub = df.loc[df['Observed SEP Threshold Crossing Time'] == sep]
        
        if validation_type == "Max":
            row = identify_max_forecast(sep_sub, "Predicted SEP Probability")
        
        if validation_type == "Mean":
            row = calculate_mean_forecast(sep_sub, "Predicted SEP Probability")
        
        if not row:
            continue

        sel_df.loc[len(sel_df)] = row

    return sel_df



def extract_flux_forecast_type(df, thresh_key, pred_key, time_key, validation_type):
    """ Extract the correct flux forecasts depending on the desired
        validation_type.
        
 
        INPUT:
        
        :df: (pandas DataFrame) contains all the probability forecasts
            for a given model, energy channel, and threshold
        :pred_key: (string) specifies predicted value, e.g.
            "Predicted SEP Peak Intensity (Onset Peak)"
        :validation_type: (string) First, Last, Max, Mean
        
        OUTPUT:
        
        :sub: (pandas DataFrame) probability forecasts relevant to the
            validation_type. Only one forecast per SEP event. ONLY
            forecasts related to observed SEP events.
        
    """
    if validation_type == "All" or validation_type == "":
        return df
    
    #Create an empty dataframe with the same columns plus AWT info
    cols = df.columns.to_list()
    sel_df = pd.DataFrame(columns=cols) #Selected forecasts
    
    #Extract all unique SEP events
    sep_events = resume.identify_unique(df, time_key)
   
    #Check if the number of forecasts is equal to the number of SEP
    #events, indicating that there is one forecast per SEP event.
    #If so, then no need to run First, Last, Max, Mean
    if len(sep_events) == len(df.index):
        return sel_df #empty
    
    #For each SEP event, identify the desired forecast for that SEP event.
    for sep in sep_events:
        sep_sub = df.loc[df[time_key] == sep]

        if validation_type == "First" or validation_type == "Last":
            row = identify_flux_forecast(sep_sub, thresh_key, pred_key, validation_type)
        
        if validation_type == "Max":
            row = identify_max_forecast(sep_sub, pred_key)
        
        if validation_type == "Mean":
            row = calculate_mean_forecast(sep_sub, pred_key)
        
        if not row:
            continue

        sel_df.loc[len(sel_df)] = row

    return sel_df



def extract_time_forecast_type(df, pred_key, validation_type):
    """ Extract the correct flux forecasts depending on the desired
        validation_type.
        
 
        INPUT:
        
        :df: (pandas DataFrame) contains all the probability forecasts
            for a given model, energy channel, and threshold
        :pred_key: (string) specifies predicted value, e.g.
            "Predicted SEP Peak Intensity (Onset Peak)"
        :validation_type: (string) First, Last, Max, Mean
        
        OUTPUT:
        
        :sub: (pandas DataFrame) probability forecasts relevant to the
            validation_type. Only one forecast per SEP event. ONLY
            forecasts related to observed SEP events.
        
    """
    if validation_type == "All" or validation_type == "":
        return df
    
    #Create an empty dataframe with the same columns plus AWT info
    cols = df.columns.to_list()
    sel_df = pd.DataFrame(columns=cols) #Selected forecasts
    
    if validation_type == "Max" or validation_type == "Mean":
        return sel_df
    
    #Extract all unique SEP events
    time_key = pred_key.replace("Predicted", "Observed")
    sep_events = resume.identify_unique(df, time_key)
    
    #If same number of forecasts as SEP events, then only one forecast
    #per SEP event and no need to do First, Last
    if len(sep_events) == len(df.index):
        return sel_df #empty
   
    #For each SEP event, identify the desired forecast for that SEP event.
    for sep in sep_events:
        sep_sub = df.loc[df[time_key] == sep]

        if validation_type == "First" or validation_type == "Last":
            row = identify_time_forecast(sep_sub, pred_key, validation_type)
        
        if not row:
            continue

        sel_df.loc[len(sel_df)] = row

    return sel_df
##### END FIRST, LAST, MEAN, MAX #####################




def all_clear_intuitive_metrics(df, dict, model, energy_key, thresh_key,
    validation_type):
    """ Extract the appropriate predictions and calculate metrics
        All Clear

        If mismatch = True, will extract only the predictions where
        the Mismatch Allowed field is True.
        
        The metrics will be calculated for All Clear using all forecasts.
        The "First" forecasts mode will be used within the subroutine to
        determine whether a model "caught" or completely missed an SEP
        event.
        
    """
    val_type = ["", "All"]
    if validation_type not in val_type:
        return
    
    #Select rows to calculate metrics
    sub = df.loc[(df['Model'] == model) & (df['Energy Channel Key'] ==
        energy_key) & (df['Threshold Key'] == thresh_key)]

    sub = sub[['Model','Energy Channel Key', 'Threshold Key',
            'Mismatch Allowed',
            'Prediction Energy Channel Key', 'Prediction Threshold Key',
            'Forecast Source',
            'Prediction Window Start', 'Prediction Window End',
            'Observed SEP Threshold Crossing Time',
            'Observed SEP All Clear', 'Predicted SEP All Clear',
            'All Clear Match Status']]
    sub = sub.loc[(sub['All Clear Match Status'] != 'Ongoing SEP Event')]
 
    #Find predicted None values
    noneval = pd.isna(sub['Predicted SEP All Clear'])
    #Extract only indices for Nones
    #True indicates that peak intensity was a None value
    noneval = noneval.loc[noneval == True]
    noneval = noneval.index.to_list()
    if len(noneval) > 0:
        for ix in noneval:
            sub = sub.drop(index=ix)
      
    if sub.empty:
        return

    mismatch = bool(sub.iloc[0]['Mismatch Allowed'])
    pred_energy_key = str(sub.iloc[0]['Prediction Energy Channel Key'])
    pred_thresh_key = str(sub.iloc[0]['Prediction Threshold Key'])
    
    thresh_fnm = make_thresh_fname(thresh_key)
    fnm = "all_clear_selections_" + model + "_" + energy_key.strip() + "_" +\
            thresh_fnm
    if mismatch:
        fnm = fnm + "_mm"
    if validation_type != "" and validation_type != "All":
        fnm = fnm + "_" + validation_type
    write_df(sub, fnm)

    obs = sub['Observed SEP All Clear'].to_list()
    pred = sub['Predicted SEP All Clear'].to_list()

    #The metrics.py/calc_contingency_bool() routine needs the opposite boolean
    # In calc_contingency_bool, the pandas crosstab predicts booleans as:
    #   True = event
    #   False = no event
    # ALL CLEAR booleans are as follows:
    #   True = no event
    #   False = event
    # Prior to inputting all clear predictions into this code, need to
    #   switch the booleans
    opposite_obs = [not x for x in obs]
    opposite_pred = [not x for x in pred]
    
    scores = metrics.calc_contingency_bool(opposite_obs, opposite_pred)
    
    #Now extract whether an SEP event was "caught" or missed using the
    #"First" forecast validation type.
    #Contains one line per SEP event and only forecasts associated with SEPs.
    #In the case of a correctly predicted SEP event, contains the first
    #forecast that predicted False all clear (regardless of whether following
    #forecasts switched back to True all clear).
    #In the case of a missed SEP event, contains the first True all clear
    #forecast where the prediction window contained the threshold crossing.
    sub_first = extract_all_clear_forecast_type(sub, "First")
    sub_caught = sub_first.loc[(sub_first['Predicted SEP All Clear'] == False)]
    sep_caught = sub_caught['Observed SEP Threshold Crossing Time'].to_list()
    n_caught = len(sep_caught)
    sep_caught_str = ""
    if n_caught == 0:
        sep_caught_str = "None"
    else:
        sep_caught_str = str(sep_caught[0])
        for jj in range(1,n_caught,1):
            sep_caught_str += ";" + str(sep_caught[jj])
    
    
    sub_miss = sub_first.loc[(sub_first['Predicted SEP All Clear'] == True)]
    sep_miss = sub_miss['Observed SEP Threshold Crossing Time'].to_list()
    n_miss = len(sep_miss)
    sep_miss_str = ""
    if n_miss == 0:
        sep_miss_str = "None"
    else:
        sep_miss_str = str(sep_miss[0])
        for jj in range(1,n_miss,1):
            sep_miss_str += ";" + str(sep_miss[jj])
    
    
    fill_all_clear_dict(dict, model, energy_key, thresh_key, pred_energy_key,
        pred_thresh_key, scores, n_caught, sep_caught_str, n_miss, sep_miss_str)


    return sub



def probability_intuitive_metrics(df, dict, model, energy_key, thresh_key,
    validation_type):
    """ Extract the appropriate predictions and calculate metrics
        Probability

    dict = {"Model": [],
            "Energy Channel": [],
            "Threshold": [],
            "Brier Score": [],
            "Brier Skill Score": [], #Need a reference to calculate
            "Linear Correlation Coefficient": [],
            "Rank Order Correlation Coefficient": [],
            }

    """
    #Only calculate probability metrics for ALL forecasts
    val_type = ["", "All"]
    if validation_type not in val_type:
        return
    
    #Select rows to calculate metrics
    sub = df.loc[(df['Model'] == model) & (df['Energy Channel Key'] ==
        energy_key) & (df['Threshold Key'] == thresh_key)]

    sub = sub[['Model','Energy Channel Key', 'Threshold Key',
            'Mismatch Allowed',
            'Prediction Energy Channel Key', 'Prediction Threshold Key',
            'Forecast Source',
            'Prediction Window Start', 'Prediction Window End',
            'Observed SEP Threshold Crossing Time',
            'Observed SEP Probability',
            'Predicted SEP All Clear',
            'Predicted SEP Probability', 'Probability Match Status']]
    sub = sub.loc[(sub['Probability Match Status'] != 'Ongoing SEP Event')]

    #Find predicted None values
    noneval = pd.isna(sub['Predicted SEP Probability'])
    #Extract only indices for Nones
    #True indicates that peak intensity was a None value
    noneval = noneval.loc[noneval == True]
    noneval = noneval.index.to_list()
    if len(noneval) > 0:
        for ix in noneval:
            sub = sub.drop(index=ix)

    if not sub.empty:
        #Find predicted None values
        noneval = pd.isna(sub['Observed SEP Probability'])
        #Extract only indices for Nones
        #True indicates that peak intensity was a None value
        noneval = noneval.loc[noneval == True]
        noneval = noneval.index.to_list()
        if len(noneval) > 0:
            for ix in noneval:
                sub = sub.drop(index=ix)


    if sub.empty:
        return

    #Extract First, Last, Max, Mean, etc if selected
    sub = extract_probability_forecast_type(sub, validation_type)
    if sub.empty:
        return

    mismatch = bool(sub.iloc[0]['Mismatch Allowed'])
    pred_energy_key = str(sub.iloc[0]['Prediction Energy Channel Key'])
    pred_thresh_key = str(sub.iloc[0]['Prediction Threshold Key'])


    thresh_fnm = make_thresh_fname(thresh_key)
    fnm = "probability_selections_" + model + "_" + energy_key.strip() + "_" +\
        thresh_fnm
    if mismatch:
        fnm = fnm + "_mm"
    if validation_type != "" and validation_type != "All":
        fnm = fnm + "_" + validation_type
    write_df(sub,fnm)

    obs = sub['Observed SEP Probability'].to_list()
    pred = sub['Predicted SEP Probability'].to_list()

    #Calculate metrics
    brier_score = metrics.calc_brier(obs, pred)
    brier_skill = None
    lin_corr_coeff = None
    rank_corr_coeff = None
    
    #Save to dict (ultimately dataframe)
    dict['Model'].append(model)
    dict['Energy Channel'].append(energy_key)
    dict['Threshold'].append(thresh_key)
    dict['Prediction Energy Channel'].append(pred_energy_key)
    dict['Prediction Threshold'].append(pred_thresh_key)
    dict['Brier Score'].append(brier_score)
    dict['Brier Skill Score'].append(brier_skill)
    dict['Linear Correlation Coefficient'].append(lin_corr_coeff)
    dict['Rank Order Correlation Coefficient'].append(rank_corr_coeff)


def calc_all_flux_metrics(obs, pred):
    """ Calculate the metrics used for assessing fluxes.
    """
    ME = None
    MedE = None
    MAE = None
    MedAE = None
    MLE = None
    MedLE = None
    MALE = None
    MedALE = None
    MPE = None
    MAPE = None
    MSPE = None
    SMAPE = None
    MAR = None #Mean Accuracy Ratio
    RMSE = None
    RMSLE = None
    MdSA = None

    if len(obs) >= 1:
        ME = statistics.mean(metrics.switch_error_func('E',obs,pred))
        MedE = statistics.median(metrics.switch_error_func('E',obs,pred))
        MAE = statistics.mean(metrics.switch_error_func('AE',obs,pred))
        MedAE = statistics.median(metrics.switch_error_func('AE',obs,pred))
        MLE = statistics.mean(metrics.switch_error_func('LE',obs,pred))
        MedLE = statistics.median(metrics.switch_error_func('LE',obs,pred))
        MALE = statistics.mean(metrics.switch_error_func('ALE',obs,pred))
        MedALE = statistics.median(metrics.switch_error_func('ALE',obs,pred))
        MPE = statistics.mean(metrics.switch_error_func('PE',obs,pred))
        MAPE = statistics.mean(metrics.switch_error_func('APE',obs,pred))
        MSPE = statistics.mean(metrics.switch_error_func('SPE',obs,pred))
        SMAPE = statistics.mean(metrics.switch_error_func('SAPE',obs,pred))
        MAR = metrics.switch_error_func('MAR',obs,pred) #Mean Accuracy Ratio
        RMSE = metrics.switch_error_func('RMSE',obs,pred)
        RMSLE = metrics.switch_error_func('RMSLE',obs,pred)
        MdSA = metrics.switch_error_func('MdSA',obs,pred)

    return ME, MedE, MAE, MedAE, MLE, MedLE, MALE, MedALE, MPE, MAPE, \
            MSPE, SMAPE, MAR, RMSE, RMSLE, MdSA




def point_intensity_intuitive_metrics(df, dict, model, energy_key, thresh_key,
    validation_type, flux_threshold=0):
    """ Extract the appropriate predictions and calculate metrics
        Point intensity

        All observed point fluxes below flux_threshold will be excluded.
        Makes sense to set above a detector background level or to
        a warning threshold.
        
    """
    #Only calculate point intensity metrics for All forecasts
    val_type = ["", "All"]
    if validation_type not in val_type:
        return
    
    #Select rows to calculate metrics
    sub = df.loc[(df['Model'] == model) & (df['Energy Channel Key'] ==
        energy_key) & (df['Threshold Key'] == thresh_key)]

    sub = sub[['Model','Energy Channel Key', 'Threshold Key',
            'Mismatch Allowed',
            'Prediction Energy Channel Key', 'Prediction Threshold Key',
            'Forecast Source',
            'Prediction Window Start', 'Prediction Window End',
            'Observed Point Intensity',
            'Observed Point Intensity Time',
            'Observed Point Intensity Units',
            'Predicted Point Intensity',
            'Predicted Point Intensity Time',
            'Predicted Point Intensity Units']]
    
    sub = sub.loc[(sub['Observed Point Intensity'] >= flux_threshold)]

    sub = sub.dropna() #drop rows containing None
    if sub.empty:
        return

    mismatch = bool(sub.iloc[0]['Mismatch Allowed'])
    pred_energy_key = str(sub.iloc[0]['Prediction Energy Channel Key'])
    pred_thresh_key = str(sub.iloc[0]['Prediction Threshold Key'])
    thresh_fnm = make_thresh_fname(thresh_key)
    fnm = "point_intensity_selections_" + model + "_" + energy_key.strip() \
            + "_" + thresh_fnm
    if mismatch:
        fnm = fnm + "_mm"
    if validation_type != "" and validation_type != "All":
        fnm = fnm + "_" + validation_type
    write_df(sub, fnm)



    #Calculate observed values via interpolation in the time profiles
    point_times = sub['Predicted Point Intensity Time'].to_list()
    pred = sub['Predicted Point Intensity'].to_list()
    units = sub.iloc[0]['Predicted Point Intensity Units']
    obs = sub['Observed Point Intensity'].to_list()

    if len(obs) > 1:
        #SAVE TIME PROFILE PLOTS FOR EVERY INTERVALS OF TIME
        first = min(point_times)
        last = max(point_times)
        interval = datetime.timedelta(days=15)
        nintervals = int((last-first).total_seconds()/interval.total_seconds()) + 1
        tp_plotnames = ""
        thresh_fnm = make_thresh_fname(thresh_key)
        
        for kk in range(nintervals):
            st_plot = first + kk*interval
            end_plot = st_plot + interval
            trim_times = []
            trim_pred = []
            trim_obs = []
            for ll in range(len(point_times)):
                if point_times[ll] >= st_plot and point_times[ll] < end_plot:
                    trim_times.append(point_times[ll])
                    trim_pred.append(pred[ll])
                    trim_obs.append(obs[ll])
            
            if not trim_times:
                continue
            
            str_date = date_to_string(st_plot)
            labels = [model, "Observations"]
            title = model + ", " + energy_key + " Point Intensity Time Profile"
            tpfigname = config.outpath + "/plots/Point_Intensity_Time_Profile_" + model \
                + "_" + energy_key + "_" + thresh_fnm  + "_" + str_date
            if mismatch:
                tpfigame = tpfigname + "_mm"
            if validation_type != "" and validation_type != "All":
                tpfigname = tpfigname + "_" + validation_type

            if tp_plotnames == "":
                tp_plotnames = tpfigname + ".pdf"
            else:
                tp_plotnames += ";" + tpfigname + ".pdf"
 
 
            plt_tools.plot_time_profile([trim_times, trim_times], [trim_pred,trim_obs],
            labels, title=title, x_label="Date", y_min=1e-5, y_max=1e4,
            y_label="Particle Intensity", uselog_x = False, uselog_y = True,
            date_format="none", showplot=False,
            closeplot=True, saveplot=True, figname = tpfigname + ".pdf")
    
    
    
        #PEARSON CORRELATION
        r_lin, r_log = metrics.switch_error_func('r',obs,pred)
        s_lin, s_log = metrics.switch_error_func('spearman',obs,pred)
        
        #LINEAR REGRESSION
        obs_np = np.log10(np.array(obs))
        pred_np = np.log10(np.array(pred))
        slope, yint = np.polyfit(obs_np, pred_np, 1)

        #Correlation Plot
        title = "Point Intensity Correlation (" + model + ", flux >= " + str(flux_threshold) + ")"
        corr_plot = plt_tools.correlation_plot(obs, pred, title,
            xlabel="Observations",
            ylabel=("Model Predictions (" + str(units) + ")"), use_log = True)

        figname = config.outpath + '/plots/Correlation_point_intensity_' \
            + model + "_" + energy_key.strip() + "_" + thresh_fnm
        if mismatch:
            figname = figname + "_mm"
        if validation_type != "" and validation_type != "All":
            figname = figname + "_" + validation_type

        corr_plot.savefig(figname + ".pdf", dpi=300, bbox_inches='tight')
        corr_plot.close()
   
    else:
        r_lin = None
        r_log = None
        s_lin = None
        s_log = None
        slope = None
        yint = None
        figname = ""


    obs, pred = metrics.remove_none(obs,pred)
    obs, pred = metrics.remove_zero(obs, pred)
    if obs == [] or pred == []: return
    
    ME, MedE, MAE, MedAE, MLE, MedLE, MALE, MedALE, MPE, MAPE, MSPE, SMAPE,\
    MAR, RMSE, RMSLE, MdSA = calc_all_flux_metrics(obs, pred)

    ####METRICS
    fill_flux_metrics_dict(dict, model, energy_key, thresh_key,
        pred_energy_key, pred_thresh_key, figname,
        slope, yint, r_lin, r_log, s_lin, s_log, ME, MedE, MLE, MedLE, MAE,
        MedAE, MALE, MedALE, MPE, MAPE, MSPE, SMAPE,
        MAR, RMSE, RMSLE, MdSA, tp_plotnames)



def peak_intensity_intuitive_metrics(df, dict, model, energy_key, thresh_key,
    validation_type):
    """ Extract the appropriate predictions and calculate metrics
        Peak intensity

    """
    val_type = ["", "All", "First", "Last", "Max", "Mean"]
    if validation_type not in val_type:
        return
    
    #Select rows to calculate metrics
    sub = df.loc[(df['Model'] == model) & (df['Energy Channel Key'] ==
        energy_key) & (df['Threshold Key'] == thresh_key)]

    sub = sub[['Model','Energy Channel Key', 'Threshold Key',
            'Mismatch Allowed',
            'Prediction Energy Channel Key', 'Prediction Threshold Key',
            'Forecast Source',
            'Prediction Window Start', 'Prediction Window End',
            'Observed SEP Peak Intensity (Onset Peak) Time',
            'Observed SEP Peak Intensity (Onset Peak)',
            'Observed SEP Peak Intensity (Onset Peak) Units',
            'Predicted SEP Peak Intensity (Onset Peak)',
            'Predicted SEP Peak Intensity (Onset Peak) Units',
            'Peak Intensity Match Status']]
    sub = sub.loc[(sub['Peak Intensity Match Status'] == 'SEP Event')]

    #Find predicted None values
    noneval = pd.isna(sub['Predicted SEP Peak Intensity (Onset Peak)'])
    #Extract only indices for Nones
    #True indicates that peak intensity was a None value
    noneval = noneval.loc[noneval == True]
    noneval = noneval.index.to_list()
    if len(noneval) > 0:
        for ix in noneval:
            sub = sub.drop(index=ix)
      
    if not sub.empty:
        #Find observed None values
        noneval = pd.isna(sub['Observed SEP Peak Intensity (Onset Peak)'])
        #Extract only indices for Nones
        #True indicates that peak intensity was a None value
        noneval = noneval.loc[noneval == True]
        noneval = noneval.index.to_list()
        if len(noneval) > 0:
            for ix in noneval:
                sub = sub.drop(index=ix)

    if sub.empty:
        return

    sub = extract_flux_forecast_type(sub, thresh_key, 'Predicted SEP Peak Intensity (Onset Peak)', 'Observed SEP Peak Intensity (Onset Peak) Time', validation_type)
    if sub.empty:
        return
    
    mismatch = bool(sub.iloc[0]['Mismatch Allowed'])
    pred_energy_key = str(sub.iloc[0]['Prediction Energy Channel Key'])
    pred_thresh_key = str(sub.iloc[0]['Prediction Threshold Key'])
    
    thresh_fnm = make_thresh_fname(thresh_key)
    fnm = "peak_intensity_selections_" + model + "_" + energy_key.strip() \
            + "_" + thresh_fnm
    if mismatch:
        fnm = fnm + "_mm"
    if validation_type != "" and validation_type != "All":
        fnm = fnm + "_" + validation_type
    write_df(sub, fnm)

    obs = sub['Observed SEP Peak Intensity (Onset Peak)'].to_list()
    pred = sub['Predicted SEP Peak Intensity (Onset Peak)'].to_list()
    units = sub.iloc[0]['Observed SEP Peak Intensity (Onset Peak) Units']

    if len(obs) > 1:
        #PEARSON CORRELATION
        r_lin, r_log = metrics.switch_error_func('r',obs,pred)
        s_lin, s_log = metrics.switch_error_func('spearman',obs,pred)

        
        #LINEAR REGRESSION
        obs_np = np.log10(np.array(obs))
        pred_np = np.log10(np.array(pred))
        slope, yint = np.polyfit(obs_np, pred_np, 1)

        #Correlation Plot
        corr_plot = plt_tools.correlation_plot(obs, pred,
        "Peak Intensity Correlation", xlabel="Observations",
        ylabel=("Model Predictions (" + str(units) + ")"), use_log = True)

        figname = config.outpath + '/plots/Correlation_peak_intensity_' \
            + model + "_" + energy_key.strip() + "_" + thresh_fnm
        if mismatch:
            figname = figname + "_mm"
        if validation_type != "" and validation_type != "All":
            figname = figname + "_" + validation_type
        corr_plot.savefig(figname + ".pdf", dpi=300, bbox_inches='tight')
        corr_plot.close()
    else:
        r_lin = None
        r_log = None
        s_lin = None
        s_log = None
        slope = None
        yint = None
        figname = ""


    ME, MedE, MAE, MedAE, MLE, MedLE, MALE, MedALE, MPE, MAPE, MSPE, SMAPE,\
    MAR, RMSE, RMSLE, MdSA = calc_all_flux_metrics(obs, pred)


    ####METRICS
    fill_flux_metrics_dict(dict, model, energy_key, thresh_key,
        pred_energy_key, pred_thresh_key, figname,
        slope, yint, r_lin, r_log, s_lin, s_log, ME, MedE, MLE, MedLE, MAE,
        MedAE, MALE, MedALE, MPE, MAPE, MSPE, SMAPE,
        MAR, RMSE, RMSLE, MdSA)




def peak_intensity_max_intuitive_metrics(df, dict, model, energy_key,
    thresh_key, validation_type):
    """ Extract the appropriate predictions and calculate metrics
        Peak intensity

    """
    val_type = ["", "All", "First", "Last", "Max", "Mean"]
    if validation_type not in val_type:
        return
    
    
    peak_key = 'Predicted SEP Peak Intensity Max (Max Flux)'
    time_key = 'Observed SEP Peak Intensity Max (Max Flux) Time'

    #Select rows to calculate metrics
    sub = df.loc[(df['Model'] == model) & (df['Energy Channel Key'] ==
        energy_key) & (df['Threshold Key'] == thresh_key)]

    sub = sub[['Model','Energy Channel Key', 'Threshold Key',
            'Mismatch Allowed',
            'Prediction Energy Channel Key', 'Prediction Threshold Key',
            'Forecast Source',
            'Prediction Window Start', 'Prediction Window End',
            'Observed SEP Threshold Crossing Time',
            'Observed SEP Peak Intensity Max (Max Flux) Time',
            'Observed SEP Peak Intensity Max (Max Flux)',
            'Observed SEP Peak Intensity Max (Max Flux) Units',
            'Predicted SEP Peak Intensity Max (Max Flux)',
            'Predicted SEP Peak Intensity Max (Max Flux) Units',
            'Peak Intensity Max Match Status']]
    sub = sub.loc[(sub['Peak Intensity Max Match Status'] == 'SEP Event')]

    #Find predicted None values
    noneval = pd.isna(sub['Predicted SEP Peak Intensity Max (Max Flux)'])
    #Extract only indices for Nones
    #True indicates that peak intensity was a None value
    noneval = noneval.loc[noneval == True]
    noneval = noneval.index.to_list()
    if len(noneval) > 0:
        for ix in noneval:
            sub = sub.drop(index=ix)

    if not sub.empty:
        #Find predicted None values
        noneval = pd.isna(sub['Observed SEP Peak Intensity Max (Max Flux)'])
        #Extract only indices for Nones
        #True indicates that peak intensity was a None value
        noneval = noneval.loc[noneval == True]
        noneval = noneval.index.to_list()
        if len(noneval) > 0:
            for ix in noneval:
                sub = sub.drop(index=ix)

        sub = extract_flux_forecast_type(sub, thresh_key, peak_key, time_key, validation_type)


    #Models may fill only the Peak Intensity field. It can be ambiguous whether
    #the prediction is intended as onset peak or max flux. If no max flux field
    #found, then compare Peak Intensity to observed Max Flux.
    if sub.empty:
        sub = df.loc[(df['Model'] == model) & (df['Energy Channel Key'] ==
            energy_key) & (df['Threshold Key'] == thresh_key)]
        sub = sub[['Model','Energy Channel Key', 'Threshold Key',
            'Mismatch Allowed',
            'Prediction Energy Channel Key', 'Prediction Threshold Key',
            'Forecast Source',
            'Prediction Window Start', 'Prediction Window End',
            'Observed SEP Threshold Crossing Time',
            'Observed SEP Peak Intensity Max (Max Flux) Time',
            'Observed SEP Peak Intensity Max (Max Flux)',
            'Observed SEP Peak Intensity Max (Max Flux) Units',
            'Predicted SEP Peak Intensity (Onset Peak)',
            'Predicted SEP Peak Intensity (Onset Peak) Units',
            'Peak Intensity Match Status']]
        sub = sub.loc[(sub['Peak Intensity Match Status'] == 'SEP Event')]

        #Find predicted None values
        noneval = pd.isna(sub['Predicted SEP Peak Intensity (Onset Peak)'])
        #Extract only indices for Nones
        #True indicates that peak intensity was a None value
        noneval = noneval.loc[noneval == True]
        noneval = noneval.index.to_list()
        if len(noneval) > 0:
            for ix in noneval:
                sub = sub.drop(index=ix)

        #Find predicted None values
        noneval = pd.isna(sub['Observed SEP Peak Intensity Max (Max Flux)'])
        #Extract only indices for Nones
        #True indicates that peak intensity was a None value
        noneval = noneval.loc[noneval == True]
        noneval = noneval.index.to_list()
        if len(noneval) > 0:
            for ix in noneval:
                sub = sub.drop(index=ix)

        if sub.empty:
            return
        peak_key = 'Predicted SEP Peak Intensity (Onset Peak)'
        sub = extract_flux_forecast_type(sub, thresh_key, peak_key, time_key, validation_type)
        if sub.empty:
            return
        
        print("peak_intensity_max_intuitive_metrics: Model " + model +
                " did not explicitly "
                "include a peak_intensity_max field. Comparing "
                "peak_intensity to observed max flux.")

    mismatch = bool(sub.iloc[0]['Mismatch Allowed'])
    pred_energy_key = str(sub.iloc[0]['Prediction Energy Channel Key'])
    pred_thresh_key = str(sub.iloc[0]['Prediction Threshold Key'])

    thresh_fnm = make_thresh_fname(thresh_key)
    fnm = "peak_intensity_max_selections_" + model + "_" + energy_key.strip()\
        + "_" + thresh_fnm
    if mismatch:
        fnm = fnm + "_mm"
    if validation_type != "" and validation_type != "All":
        fnm = fnm + "_" + validation_type
    write_df(sub, fnm)

    obs = sub['Observed SEP Peak Intensity Max (Max Flux)'].to_list()
    units = sub.iloc[0]['Observed SEP Peak Intensity Max (Max Flux) Units']
    pred = sub[peak_key].to_list()
 
    #There may be cases where the maximum flux was predicted to be zero,
    #particularly by the time profile models. Excluding these cases from the
    #peak intensity max prediction. They will be caught in the All Clear metrics.
    obs,pred = metrics.remove_zero(obs,pred)
 
    if len(obs) > 1:
        #PEARSON CORRELATION
        r_lin, r_log = metrics.switch_error_func('r',obs,pred)
        s_lin, s_log = metrics.switch_error_func('spearman',obs,pred)
        
        #LINEAR REGRESSION
        obs_np = np.log10(np.array(obs))
        pred_np = np.log10(np.array(pred))
        slope, yint = np.polyfit(obs_np, pred_np, 1)

        #Correlation Plot
        corr_plot = plt_tools.correlation_plot(obs, pred,
        "Peak Intensity Max (Max Flux) Correlation", xlabel="Observations",
        ylabel=("Model Predictions (" + str(units) + ")"),
        value="Peak Intensity Max (Max Flux)", use_log = True)

        figname = config.outpath + '/plots/Correlation_peak_intensity_max_' \
                + model + "_" + energy_key.strip() + "_" + thresh_fnm
        print(figname)
        if mismatch:
            figname = figname + "_mm"
        if validation_type != "" and validation_type != "All":
            figname = figname + "_" + validation_type
        corr_plot.savefig(figname+ ".pdf", dpi=300, bbox_inches='tight')
        corr_plot.close()
    else:
        r_lin = None
        r_log = None
        s_lin = None
        s_log = None
        slope = None
        yint = None
        figname = ""


    ME, MedE, MAE, MedAE, MLE, MedLE, MALE, MedALE, MPE, MAPE, MSPE, SMAPE,\
    MAR, RMSE, RMSLE, MdSA = calc_all_flux_metrics(obs, pred)

    ####METRICS
    fill_flux_metrics_dict(dict, model, energy_key, thresh_key,
        pred_energy_key, pred_thresh_key, figname,
        slope, yint, r_lin, r_log, s_lin, s_log, ME, MedE, MLE, MedLE, MAE,
        MedAE, MALE, MedALE, MPE, MAPE, MSPE, SMAPE,
        MAR, RMSE, RMSLE, MdSA)





def max_flux_in_pred_win_metrics(df, dict, model, energy_key,
    thresh_key, validation_type):
    """ Extract the appropriate predictions and calculate metrics
        Compare predicted max or onset peak flux to the max observed
        flux in the model's prediction window.

        If a model provides peak_intensity_max, then will compare with
        observed max flux in prediction window. If that field isn't present in
        the prediction, then will compare the peak_intensity.

    """
    val_type = ["", "All"]
    if validation_type not in val_type:
        return

    peak_key = 'Predicted SEP Peak Intensity Max (Max Flux)'
    
    #Select rows to calculate metrics
    sub = df.loc[(df['Model'] == model) & (df['Energy Channel Key'] ==
        energy_key) & (df['Threshold Key'] == thresh_key)]

    sub = sub[['Model','Energy Channel Key', 'Threshold Key',
            'Mismatch Allowed',
            'Prediction Energy Channel Key', 'Prediction Threshold Key',
            'Forecast Source',
            'Prediction Window Start', 'Prediction Window End',
            'Observed Max Flux in Prediction Window',
            'Observed Max Flux in Prediction Window Time',
            'Observed Max Flux in Prediction Window Units',
            'Predicted SEP Peak Intensity Max (Max Flux)',
            'Predicted SEP Peak Intensity Max (Max Flux) Units']]

    #drop rows containing None
    noneval = pd.isna(sub['Predicted SEP Peak Intensity Max (Max Flux)'])
    #Extract only indices for Nones
    #True indicates that peak intensity was a None value
    noneval = noneval.loc[noneval == True]
    noneval = noneval.index.to_list()
    if len(noneval) > 0:
        for ix in noneval:
            sub = sub.drop(index=ix)

    if not sub.empty:
        #Find predicted None values
        noneval = pd.isna(sub['Observed Max Flux in Prediction Window'])
        #Extract only indices for Nones
        #True indicates that peak intensity was a None value
        noneval = noneval.loc[noneval == True]
        noneval = noneval.index.to_list()
        if len(noneval) > 0:
            for ix in noneval:
                sub = sub.drop(index=ix)
      
    #Models may fill only the Peak Intensity field. It can be ambiguous whether
    #the prediction is intended as onset peak or max flux. If no max flux field
    #found, then compare Peak Intensity to observed Max Flux.
    if sub.empty:
        sub = df.loc[(df['Model'] == model) & (df['Energy Channel Key'] ==
            energy_key) & (df['Threshold Key'] == thresh_key)]

        sub = sub[['Model','Energy Channel Key', 'Threshold Key',
            'Mismatch Allowed',
            'Prediction Energy Channel Key', 'Prediction Threshold Key',
            'Forecast Source',
            'Prediction Window Start', 'Prediction Window End',
            'Observed Max Flux in Prediction Window',
            'Observed Max Flux in Prediction Window Time',
            'Observed Max Flux in Prediction Window Units',
            'Predicted SEP Peak Intensity (Onset Peak)',
            'Predicted SEP Peak Intensity (Onset Peak) Units']]

        #Find predicted None values
        noneval = pd.isna(sub['Predicted SEP Peak Intensity (Onset Peak)'])
        #Extract only indices for Nones
        #True indicates that peak intensity was a None value
        noneval = noneval.loc[noneval == True]
        noneval = noneval.index.to_list()
        if len(noneval) > 0:
            for ix in noneval:
                sub = sub.drop(index=ix)

        #Find predicted None values
        noneval = pd.isna(sub['Observed Max Flux in Prediction Window'])
        #Extract only indices for Nones
        #True indicates that peak intensity was a None value
        noneval = noneval.loc[noneval == True]
        noneval = noneval.index.to_list()
        if len(noneval) > 0:
            for ix in noneval:
                sub = sub.drop(index=ix)

        if sub.empty:
            return
 
        peak_key = 'Predicted SEP Peak Intensity (Onset Peak)'

        print("max_flux_in_pred_win: Model " + model + " did not explicitly "
            "include a peak_intensity_max field. Comparing peak_intensity to "
            "observed max flux in the prediction window.")


    mismatch = bool(sub.iloc[0]['Mismatch Allowed'])
    pred_energy_key = str(sub.iloc[0]['Prediction Energy Channel Key'])
    pred_thresh_key = str(sub.iloc[0]['Prediction Threshold Key'])

    thresh_fnm = make_thresh_fname(thresh_key)
    fnm = "max_flux_in_pred_win_selections_" + model + "_" + energy_key.strip() + "_" + thresh_fnm
    if mismatch:
        fnm = fnm + "_mm"
    write_df(sub, fnm)

    obs = sub['Observed Max Flux in Prediction Window']
    units = sub.iloc[0]['Observed Max Flux in Prediction Window Units']
    pred = sub[peak_key]
 
    #Some predictions may have zero values, particularly time profile
    #models. Remove zero values so that the log metrics may be used.
    obs, pred = metrics.remove_zero(obs,pred)
 
 
    if len(obs) > 1:
        #PEARSON CORRELATION
        r_lin, r_log = metrics.switch_error_func('r',obs,pred)
        s_lin, s_log = metrics.switch_error_func('spearman',obs,pred)
        
        #LINEAR REGRESSION
        obs_np = np.log10(np.array(obs))
        pred_np = np.log10(np.array(pred))
        slope, yint = np.polyfit(obs_np, pred_np, 1)

        #Correlation Plot
        corr_plot = plt_tools.correlation_plot(obs, pred,
        "Max Flux in Prediction Window Correlation", xlabel="Observations",
        ylabel=("Model Predictions (" + str(units) + ")"),
        value="Max Flux in Prediction Window", use_log = True)

        figname = config.outpath + '/plots/Correlation_max_flux_in_pred_win_' \
                + model + "_" + energy_key.strip() + "_" + thresh_fnm
        if mismatch:
            figname = figname + "_mm"
        corr_plot.savefig(figname+ ".pdf", dpi=300, bbox_inches='tight')
        corr_plot.close()
    else:
        r_lin = None
        r_log = None
        s_lin = None
        s_log = None
        slope = None
        yint = None
        figname = ""


    ME, MedE, MAE, MedAE, MLE, MedLE, MALE, MedALE, MPE, MAPE, MSPE, SMAPE,\
    MAR, RMSE, RMSLE, MdSA = calc_all_flux_metrics(obs, pred)

    ####METRICS
    fill_flux_metrics_dict(dict, model, energy_key, thresh_key,
        pred_energy_key, pred_thresh_key, figname,
        slope, yint, r_lin, r_log, s_lin, s_log, ME, MedE, MLE, MedLE, MAE,
        MedAE, MALE, MedALE, MPE, MAPE, MSPE, SMAPE,
        MAR, RMSE, RMSLE, MdSA)



def fluence_intuitive_metrics(df, dict, model, energy_key,
    thresh_key, validation_type):
    """ Extract the appropriate predictions and calculate metrics
        Fluence

    """
    val_type = ["", "All", "First", "Last", "Max", "Mean"]
    if validation_type not in val_type:
        return
    
    #Select rows to calculate metrics
    sub = df.loc[(df['Model'] == model) & (df['Energy Channel Key'] ==
        energy_key) & (df['Threshold Key'] == thresh_key)]
    
    sub = sub[['Model','Energy Channel Key', 'Threshold Key',
            'Mismatch Allowed',
            'Prediction Energy Channel Key', 'Prediction Threshold Key',
            'Forecast Source',
            'Prediction Window Start', 'Prediction Window End',
            'Observed SEP Threshold Crossing Time',
            'Observed SEP End Time',
            'Observed SEP Fluence',
            'Observed SEP Fluence Units',
            'Predicted SEP Fluence',
            'Predicted SEP Fluence Units',
            'Fluence Match Status']]
    sub = sub.loc[(sub['Fluence Match Status'] == 'SEP Event')]

    #Find predicted None values
    noneval = pd.isna(sub['Predicted SEP Fluence'])
    #Extract only indices for Nones
    #True indicates that peak intensity was a None value
    noneval = noneval.loc[noneval == True]
    noneval = noneval.index.to_list()
    if len(noneval) > 0:
        for ix in noneval:
            sub = sub.drop(index=ix)

    if not sub.empty:
        #Find observed None values
        noneval = pd.isna(sub['Observed SEP Fluence'])
        #Extract only indices for Nones
        #True indicates that peak intensity was a None value
        noneval = noneval.loc[noneval == True]
        noneval = noneval.index.to_list()
        if len(noneval) > 0:
            for ix in noneval:
                sub = sub.drop(index=ix)

    if sub.empty:
        return

    sub = extract_flux_forecast_type(sub, thresh_key, 'Predicted SEP Fluence', 'Observed SEP End Time', validation_type)
    if sub.empty:
        return

    mismatch = bool(sub.iloc[0]['Mismatch Allowed'])
    pred_energy_key = str(sub.iloc[0]['Prediction Energy Channel Key'])
    pred_thresh_key = str(sub.iloc[0]['Prediction Threshold Key'])

    thresh_fnm = make_thresh_fname(thresh_key)
    fnm = "fluence_selections_" + model + "_" + energy_key.strip() + "_" \
            + thresh_fnm
    if mismatch:
        fnm = fnm + "_mm"
    if validation_type != "" and validation_type != "All":
        fnm = fnm + "_" + validation_type
    write_df(sub, fnm)

    obs = sub['Observed SEP Fluence'].to_list()
    pred = sub['Predicted SEP Fluence'].to_list()
    units = sub.iloc[0]['Observed SEP Fluence Units']

    if len(obs) > 1:
        #PEARSON CORRELATION
        r_lin, r_log = metrics.switch_error_func('r',obs,pred)
        s_lin, s_log = metrics.switch_error_func('spearman',obs,pred)
        
        #LINEAR REGRESSION
        obs_np = np.log10(np.array(obs))
        pred_np = np.log10(np.array(pred))
        slope, yint = np.polyfit(obs_np, pred_np, 1)

        #Correlation Plot
        corr_plot = plt_tools.correlation_plot(obs, pred,
        "Fluence Correlation", xlabel="Observations",
        ylabel=("Model Predictions (" + str(units) + ")"),
        use_log = True)

        figname = config.outpath + '/plots/Correlation_fluence_' + model + "_" \
                + energy_key.strip() + "_" + thresh_fnm
        if mismatch:
            figname = figname + "_mm"
        if validation_type != "" and validation_type != "All":
            figname = figname + "_" + validation_type
        corr_plot.savefig(figname+ ".pdf", dpi=300, bbox_inches='tight')
        corr_plot.close()
    else:
        r_lin = None
        r_log = None
        s_lin = None
        s_log = None
        slope = None
        yint = None
        figname = ""


    ME, MedE, MAE, MedAE, MLE, MedLE, MALE, MedALE, MPE, MAPE, MSPE, SMAPE,\
    MAR, RMSE, RMSLE, MdSA = calc_all_flux_metrics(obs, pred)

    ####METRICS
    fill_flux_metrics_dict(dict, model, energy_key, thresh_key,
        pred_energy_key, pred_thresh_key, figname,
        slope, yint, r_lin, r_log, s_lin, s_log, ME, MedE, MLE, MedLE, MAE,
        MedAE, MALE, MedALE, MPE, MAPE, MSPE, SMAPE,
        MAR, RMSE, RMSLE, MdSA)



def threshold_crossing_intuitive_metrics(df, dict, model, energy_key,
    thresh_key, validation_type):
    """ Extract the appropriate predictions and calculate metrics
        Threshold Crossing

    """
    val_type = ["", "All", "First", "Last"]
    if validation_type not in val_type:
        return
    
    #Select rows to calculate metrics
    sub = df.loc[(df['Model'] == model) & (df['Energy Channel Key'] ==
        energy_key) & (df['Threshold Key'] == thresh_key)]

    sub = sub[['Model','Energy Channel Key', 'Threshold Key',
            'Mismatch Allowed',
            'Prediction Energy Channel Key', 'Prediction Threshold Key',
            'Forecast Source',
            'Prediction Window Start', 'Prediction Window End',
            'Observed SEP Threshold Crossing Time',
            'Predicted SEP Threshold Crossing Time',
            'Threshold Crossing Time Match Status']]
    sub = sub.loc[(sub['Threshold Crossing Time Match Status'] == 'SEP Event')]

    #Find predicted None values
    noneval = pd.isna(sub['Predicted SEP Threshold Crossing Time'])
    #Extract only indices for Nones
    #True indicates that peak intensity was a None value
    noneval = noneval.loc[noneval == True]
    noneval = noneval.index.to_list()
    if len(noneval) > 0:
        for ix in noneval:
            sub = sub.drop(index=ix)

    if not sub.empty:
        #Find observed None values
        noneval = pd.isna(sub['Observed SEP Threshold Crossing Time'])
        #Extract only indices for Nones
        #True indicates that peak intensity was a None value
        noneval = noneval.loc[noneval == True]
        noneval = noneval.index.to_list()
        if len(noneval) > 0:
            for ix in noneval:
                sub = sub.drop(index=ix)


    if sub.empty:
        return

    sub = extract_time_forecast_type(sub, 'Predicted SEP Threshold Crossing Time', validation_type)
    if sub.empty:
        return

    mismatch = bool(sub.iloc[0]['Mismatch Allowed'])
    pred_energy_key = str(sub.iloc[0]['Prediction Energy Channel Key'])
    pred_thresh_key = str(sub.iloc[0]['Prediction Threshold Key'])

    thresh_fnm = make_thresh_fname(thresh_key)
    fnm = "threshold_crossing_time_selections_" + model + "_" \
            + energy_key.strip() + "_" + thresh_fnm
    if mismatch:
        fnm = fnm + "_mm"
    if validation_type != "" and validation_type != "All":
        fnm = fnm + "_" + validation_type
    write_df(sub, fnm)

    obs = sub['Observed SEP Threshold Crossing Time'].to_list()
    pred = sub['Predicted SEP Threshold Crossing Time'].to_list()
    td = (sub['Predicted SEP Threshold Crossing Time'] - sub['Observed SEP Threshold Crossing Time'])

    td = td.dt.total_seconds()/(60*60) #convert to hours
    td = td.to_list()
    abs_td = [abs(x) for x in td]

    ME = statistics.mean(td)
    MedE = statistics.median(td)
    MAE = statistics.mean(abs_td)
    MedAE = statistics.median(abs_td)
    
    fill_time_metrics_dict(dict, model, energy_key, thresh_key,
    pred_energy_key, pred_thresh_key, ME, MedE, MAE, MedAE)
    

def start_time_intuitive_metrics(df, dict, model, energy_key, thresh_key,
    validation_type):
    """ Extract the appropriate predictions and calculate metrics
        Start Time

    """
    val_type = ["", "All", "First", "Last"]
    if validation_type not in val_type:
        return
    
    #Select rows to calculate metrics
    sub = df.loc[(df['Model'] == model) & (df['Energy Channel Key'] ==
        energy_key) & (df['Threshold Key'] == thresh_key)]

    sub = sub[['Model','Energy Channel Key', 'Threshold Key',
            'Mismatch Allowed',
            'Prediction Energy Channel Key', 'Prediction Threshold Key',
            'Forecast Source',
            'Prediction Window Start', 'Prediction Window End',
            'Observed SEP Threshold Crossing Time',
            'Observed SEP Start Time',
            'Predicted SEP Start Time',
            'Start Time Match Status']]
    sub = sub.loc[(sub['Start Time Match Status'] == 'SEP Event')]

    #Find predicted None values
    noneval = pd.isna(sub['Predicted SEP Start Time'])
    #Extract only indices for Nones
    #True indicates that peak intensity was a None value
    noneval = noneval.loc[noneval == True]
    noneval = noneval.index.to_list()
    if len(noneval) > 0:
        for ix in noneval:
            sub = sub.drop(index=ix)

    if not sub.empty:
        #Find predicted None values
        noneval = pd.isna(sub['Observed SEP Start Time'])
        #Extract only indices for Nones
        #True indicates that peak intensity was a None value
        noneval = noneval.loc[noneval == True]
        noneval = noneval.index.to_list()
        if len(noneval) > 0:
            for ix in noneval:
                sub = sub.drop(index=ix)

    if sub.empty:
        return

    sub = extract_time_forecast_type(sub, 'Predicted SEP Start Time', validation_type)
    if sub.empty:
        return

    mismatch = bool(sub.iloc[0]['Mismatch Allowed'])
    pred_energy_key = str(sub.iloc[0]['Prediction Energy Channel Key'])
    pred_thresh_key = str(sub.iloc[0]['Prediction Threshold Key'])

    thresh_fnm = make_thresh_fname(thresh_key)
    fnm = "start_time_selections_" + model + "_" + energy_key.strip() \
            + "_" + thresh_fnm
    if mismatch:
        fnm = fnm + "_mm"
    if validation_type != "" and validation_type != "All":
        fnm = fnm + "_" + validation_type
    write_df(sub, fnm)

    obs = sub['Observed SEP Start Time'].to_list()
    pred = sub['Predicted SEP Start Time'].to_list()
    td = (sub['Predicted SEP Start Time'] - sub['Observed SEP Start Time'])
    
    td = td.dt.total_seconds()/(60*60) #convert to hours
    td = td.to_list()
    abs_td = [abs(x) for x in td]

    ME = statistics.mean(td)
    MedE = statistics.median(td)
    MAE = statistics.mean(abs_td)
    MedAE = statistics.median(abs_td)
    
    fill_time_metrics_dict(dict, model, energy_key, thresh_key,
    pred_energy_key, pred_thresh_key, ME, MedE, MAE, MedAE)


def end_time_intuitive_metrics(df, dict, model, energy_key,
    thresh_key, validation_type):
    """ Extract the appropriate predictions and calculate metrics
        End Time

    """
    val_type = ["", "All", "First", "Last"]
    if validation_type not in val_type:
        return
    
    #Select rows to calculate metrics
    sub = df.loc[(df['Model'] == model) & (df['Energy Channel Key'] ==
        energy_key) & (df['Threshold Key'] == thresh_key)]

    sub = sub[['Model','Energy Channel Key', 'Threshold Key',
            'Mismatch Allowed',
            'Prediction Energy Channel Key', 'Prediction Threshold Key',
            'Forecast Source',
            'Prediction Window Start', 'Prediction Window End',
            'Observed SEP Threshold Crossing Time',
            'Observed SEP End Time',
            'Predicted SEP End Time',
            'End Time Match Status']]
    sub = sub.loc[(sub['End Time Match Status'] == 'SEP Event')]

    #Find predicted None values
    noneval = pd.isna(sub['Predicted SEP End Time'])
    #Extract only indices for Nones
    #True indicates that peak intensity was a None value
    noneval = noneval.loc[noneval == True]
    noneval = noneval.index.to_list()
    if len(noneval) > 0:
        for ix in noneval:
            sub = sub.drop(index=ix)

    if not sub.empty:
        #Find observed None values
        noneval = pd.isna(sub['Observed SEP End Time'])
        #Extract only indices for Nones
        #True indicates that peak intensity was a None value
        noneval = noneval.loc[noneval == True]
        noneval = noneval.index.to_list()
        if len(noneval) > 0:
            for ix in noneval:
                sub = sub.drop(index=ix)

    if sub.empty:
        return

    sub = extract_time_forecast_type(sub, 'Predicted SEP End Time', validation_type)
    if sub.empty:
        return

    mismatch = bool(sub.iloc[0]['Mismatch Allowed'])
    pred_energy_key = str(sub.iloc[0]['Prediction Energy Channel Key'])
    pred_thresh_key = str(sub.iloc[0]['Prediction Threshold Key'])

    thresh_fnm = make_thresh_fname(thresh_key)
    fnm = "end_time_selections_" + model + "_" + energy_key.strip() + "_" + thresh_fnm
    if mismatch:
        fnm = fnm + "_mm"
    if validation_type != "" and validation_type != "All":
        fnm = fnm + "_" + validation_type
    write_df(sub, fnm)

    obs = sub['Observed SEP End Time'].to_list()
    pred = sub['Predicted SEP End Time'].to_list()
    td = (sub['Predicted SEP End Time'] - sub['Observed SEP End Time'])
    
    td = td.dt.total_seconds()/(60*60) #convert to hours
    td = td.to_list()
    abs_td = [abs(x) for x in td]

    ME = statistics.mean(td)
    MedE = statistics.median(td)
    MAE = statistics.mean(abs_td)
    MedAE = statistics.median(abs_td)
    
    fill_time_metrics_dict(dict, model, energy_key, thresh_key,
    pred_energy_key, pred_thresh_key, ME, MedE, MAE, MedAE)
 


def duration_intuitive_metrics(df, dict, model, energy_key, thresh_key,
    validation_type):
    """ Extract the appropriate predictions and calculate metrics
        Start Time

    """
    val_type = ["", "All", "First", "Last"]
    if validation_type not in val_type:
        return
    
    #Select rows to calculate metrics
    sub = df.loc[(df['Model'] == model) & (df['Energy Channel Key'] ==
        energy_key) & (df['Threshold Key'] == thresh_key)]

    sub = sub[['Model','Energy Channel Key', 'Threshold Key',
            'Mismatch Allowed',
            'Prediction Energy Channel Key', 'Prediction Threshold Key',
            'Forecast Source',
            'Prediction Window Start', 'Prediction Window End',
            'Observed SEP Threshold Crossing Time',
            'Observed SEP End Time',
            'Observed SEP Duration',
            'Predicted SEP Duration',
            'Duration Match Status',
            'Predicted SEP End Time']]
    sub = sub.loc[(sub['Duration Match Status'] == 'SEP Event')]

    #Find predicted None values
    noneval = pd.isna(sub['Predicted SEP Duration'])
    #Extract only indices for Nones
    #True indicates that peak intensity was a None value
    noneval = noneval.loc[noneval == True]
    noneval = noneval.index.to_list()
    if len(noneval) > 0:
        for ix in noneval:
            sub = sub.drop(index=ix)

    if not sub.empty:
        #Find observed None values
        noneval = pd.isna(sub['Observed SEP Duration'])
        #Extract only indices for Nones
        #True indicates that peak intensity was a None value
        noneval = noneval.loc[noneval == True]
        noneval = noneval.index.to_list()
        if len(noneval) > 0:
            for ix in noneval:
                sub = sub.drop(index=ix)


    if sub.empty:
        return

    sub = extract_time_forecast_type(sub, 'Predicted SEP End Time', validation_type)
    if sub.empty:
        return

    mismatch = bool(sub.iloc[0]['Mismatch Allowed'])
    pred_energy_key = str(sub.iloc[0]['Prediction Energy Channel Key'])
    pred_thresh_key = str(sub.iloc[0]['Prediction Threshold Key'])

    thresh_fnm = make_thresh_fname(thresh_key)
    fnm = "duration_selections_" + model + "_" + energy_key.strip() \
            + "_" + thresh_fnm
    if mismatch:
        fnm = fnm + "_mm"
    if validation_type != "" and validation_type != "All":
        fnm = fnm + "_" + validation_type
    write_df(sub, fnm)

    obs = sub['Observed SEP Duration']
    pred = sub['Predicted SEP Duration']

    td = pred - obs #shorter duration is negative
    td = td.to_list()
    abs_td = [abs(x) for x in td]

    ME = statistics.mean(td)
    MedE = statistics.median(td)
    MAE = statistics.mean(abs_td)
    MedAE = statistics.median(abs_td)
    
    fill_time_metrics_dict(dict, model, energy_key, thresh_key,
    pred_energy_key, pred_thresh_key, ME, MedE, MAE, MedAE)




def peak_intensity_time_intuitive_metrics(df, dict, model, energy_key,
    thresh_key, validation_type):
    """ Extract the appropriate predictions and calculate metrics
        Peak Intensity Time

    """
    val_type = ["", "All", "First", "Last"]
    if validation_type not in val_type:
        return
    
    #Select rows to calculate metrics
    sub = df.loc[(df['Model'] == model) & (df['Energy Channel Key'] ==
        energy_key) & (df['Threshold Key'] == thresh_key)]

    sub = sub[['Model','Energy Channel Key', 'Threshold Key',
            'Mismatch Allowed',
            'Prediction Energy Channel Key', 'Prediction Threshold Key',
            'Forecast Source',
            'Prediction Window Start', 'Prediction Window End',
            'Observed SEP Threshold Crossing Time',
            'Observed SEP Peak Intensity (Onset Peak) Time',
            'Predicted SEP Peak Intensity (Onset Peak) Time',
            'Peak Intensity Match Status',
            'Predicted SEP Peak Intensity (Onset Peak)']]
    sub = sub.loc[(sub['Peak Intensity Match Status'] == 'SEP Event')]

    #Find predicted None values
    noneval = pd.isna(sub['Predicted SEP Peak Intensity (Onset Peak) Time'])
    #Extract only indices for Nones
    #True indicates that peak intensity was a None value
    noneval = noneval.loc[noneval == True]
    noneval = noneval.index.to_list()
    if len(noneval) > 0:
        for ix in noneval:
            sub = sub.drop(index=ix)

    if not sub.empty:
        #Find observed None values
        noneval = pd.isna(sub['Observed SEP Peak Intensity (Onset Peak) Time'])
        #Extract only indices for Nones
        #True indicates that peak intensity was a None value
        noneval = noneval.loc[noneval == True]
        noneval = noneval.index.to_list()
        if len(noneval) > 0:
            for ix in noneval:
                sub = sub.drop(index=ix)

    if sub.empty:
        return


    if validation_type != "Max":
        sub = extract_time_forecast_type(sub, 'Predicted SEP Peak Intensity (Onset Peak) Time', validation_type)
    if validation_type == "Max":
        sub = extract_flux_forecast_type(sub, thresh_key, 'Predicted SEP Peak Intensity (Onset Peak)', 'Observed SEP Peak Intensity (Onset Peak) Time', validation_type)

    if sub.empty:
        return

    mismatch = bool(sub.iloc[0]['Mismatch Allowed'])
    pred_energy_key = str(sub.iloc[0]['Prediction Energy Channel Key'])
    pred_thresh_key = str(sub.iloc[0]['Prediction Threshold Key'])

    thresh_fnm = make_thresh_fname(thresh_key)
    fnm = "peak_intensity_time_selections_" + model + "_" \
            + energy_key.strip() + "_" + thresh_fnm
    if mismatch:
        fnm = fnm + "_mm"
    if validation_type != "" and validation_type != "All":
        fnm = fnm + "_" + validation_type
    write_df(sub, fnm)

    obs = sub['Observed SEP Peak Intensity (Onset Peak) Time'].to_list()
    pred = sub['Predicted SEP Peak Intensity (Onset Peak) Time'].to_list()
    td = (sub['Predicted SEP Peak Intensity (Onset Peak) Time'] - sub['Observed SEP Peak Intensity (Onset Peak) Time'])
    
    td = td.dt.total_seconds()/(60*60) #convert to hours
    td = td.to_list()
    abs_td = [abs(x) for x in td]

    ME = statistics.mean(td)
    MedE = statistics.median(td)
    MAE = statistics.mean(abs_td)
    MedAE = statistics.median(abs_td)
    
    fill_time_metrics_dict(dict, model, energy_key, thresh_key,
    pred_energy_key, pred_thresh_key, ME, MedE, MAE, MedAE)


def date_to_string(date):
    """ Turn datetime into appropriate strings for filenames.
    
    """
    year = date.year
    month = date.month
    day = date.day
    hour = date.hour
    min = date.minute
    sec = date.second
    
    date_str = '{:d}{:02d}{:02d}_{:02d}hr{:02d}min{:02d}sec'.format(year, month, day, hour, min, sec)
    
    return date_str



def peak_intensity_max_time_intuitive_metrics(df, dict, model, energy_key,
    thresh_key, validation_type):
    """ Extract the appropriate predictions and calculate metrics
        Peak Intensity Max Time

    """
    val_type = ["", "All", "First", "Last"]
    if validation_type not in val_type:
        return
    
    #Select rows to calculate metrics
    sub = df.loc[(df['Model'] == model) & (df['Energy Channel Key'] ==
        energy_key) & (df['Threshold Key'] == thresh_key)]

    sub = sub[['Model','Energy Channel Key', 'Threshold Key',
            'Mismatch Allowed',
            'Prediction Energy Channel Key', 'Prediction Threshold Key',
            'Forecast Source',
            'Prediction Window Start', 'Prediction Window End',
            'Observed SEP Threshold Crossing Time',
            'Observed SEP Peak Intensity Max (Max Flux) Time',
            'Predicted SEP Peak Intensity Max (Max Flux) Time',
            'Peak Intensity Max Match Status',
            'Predicted SEP Peak Intensity Max (Max Flux)']]
    sub = sub.loc[(sub['Peak Intensity Max Match Status'] == 'SEP Event')]
    #Find predicted None values
    noneval = pd.isna(sub['Predicted SEP Peak Intensity Max (Max Flux) Time'])
    #Extract only indices for Nones
    #True indicates that peak intensity was a None value
    noneval = noneval.loc[noneval == True]
    noneval = noneval.index.to_list()
    if len(noneval) > 0:
        for ix in noneval:
            sub = sub.drop(index=ix)

    if not sub.empty:
        #Find predicted None values
        noneval = pd.isna(sub['Observed SEP Peak Intensity Max (Max Flux) Time'])
        #Extract only indices for Nones
        #True indicates that peak intensity was a None value
        noneval = noneval.loc[noneval == True]
        noneval = noneval.index.to_list()
        if len(noneval) > 0:
            for ix in noneval:
                sub = sub.drop(index=ix)

    if sub.empty:
        return


    if validation_type != "Max":
        sub = extract_time_forecast_type(sub, 'Predicted SEP Peak Intensity Max (Max Flux) Time', validation_type)
    if validation_type == "Max":
        sub = extract_flux_forecast_type(sub, thresh_key, 'Predicted SEP Peak Intensity Max (Max Flux)', 'Observed SEP Peak Intensity Max (Max Flux) Time', validation_type)

    if sub.empty:
        return

    mismatch = bool(sub.iloc[0]['Mismatch Allowed'])
    pred_energy_key = str(sub.iloc[0]['Prediction Energy Channel Key'])
    pred_thresh_key = str(sub.iloc[0]['Prediction Threshold Key'])

    thresh_fnm = make_thresh_fname(thresh_key)
    fnm = "peak_intensity_max_time_selections_" + model + "_" \
            + energy_key.strip() + "_" + thresh_fnm
    if mismatch:
        fnm = fnm + "_mm"
    if validation_type != "" and validation_type != "All":
        fnm = fnm + "_" + validation_type
    write_df(sub, fnm)

    obs = sub['Observed SEP Peak Intensity Max (Max Flux) Time'].to_list()
    pred = sub['Predicted SEP Peak Intensity Max (Max Flux) Time'].to_list()
    td = (sub['Predicted SEP Peak Intensity Max (Max Flux) Time'] - sub['Observed SEP Peak Intensity Max (Max Flux) Time'])
    
    td = td.dt.total_seconds()/(60*60) #convert to hours
    td = td.to_list()
    abs_td = [abs(x) for x in td]

    ME = statistics.mean(td)
    MedE = statistics.median(td)
    MAE = statistics.mean(abs_td)
    MedAE = statistics.median(abs_td)
    
    fill_time_metrics_dict(dict, model, energy_key, thresh_key,
    pred_energy_key, pred_thresh_key, ME, MedE, MAE, MedAE)


def time_profile_intuitive_metrics(df, dict, model, energy_key,
    thresh_key, validation_type):
    """ Extract the appropriate predictions and calculate metrics
        Time Profile

    """
    val_type = ["", "All"]#, "First", "Last"]
    if validation_type not in val_type: #not implemented in this subroutine
        return
    
    #Select rows to calculate metrics
    sub = df.loc[(df['Model'] == model) & (df['Energy Channel Key'] ==
        energy_key) & (df['Threshold Key'] == thresh_key)]

    sub = sub[['Model','Energy Channel Key', 'Threshold Key',
            'Mismatch Allowed',
            'Prediction Energy Channel Key', 'Prediction Threshold Key',
            'Forecast Source',
            'Forecast Path',
            'Prediction Window Start', 'Prediction Window End',
            'Observed SEP Start Time',
            'Observed SEP End Time',
            'Predicted SEP Start Time',
            'Predicted SEP End Time',
            'Observed Time Profile',
            'Predicted Time Profile',
            'Time Profile Match Status']]
    sub = sub.loc[(sub['Time Profile Match Status'] == 'SEP Event')]

    #Find predicted None values
    noneval = pd.isna(sub['Predicted Time Profile'])
    #Extract only indices for Nones
    #True indicates that peak intensity was a None value
    noneval = noneval.loc[noneval == True]
    noneval = noneval.index.to_list()
    if len(noneval) > 0:
        for ix in noneval:
            sub = sub.drop(index=ix)

    if not sub.empty:
        #Find predicted None values
        noneval = pd.isna(sub['Observed Time Profile'])
        #Extract only indices for Nones
        #True indicates that peak intensity was a None value
        noneval = noneval.loc[noneval == True]
        noneval = noneval.index.to_list()
        if len(noneval) > 0:
            for ix in noneval:
                sub = sub.drop(index=ix)


    if sub.empty:
        return
        
    
    mismatch = bool(sub.iloc[0]['Mismatch Allowed'])
    pred_energy_key = str(sub.iloc[0]['Prediction Energy Channel Key'])
    pred_thresh_key = str(sub.iloc[0]['Prediction Threshold Key'])

    thresh_fnm = make_thresh_fname(thresh_key)
    fnm = "time_profile_selections_" + model + "_" + energy_key.strip() \
            + "_" + thresh_fnm
    if mismatch:
        fnm = fnm + "_mm"
    write_df(sub, fnm)

    obs_st = sub['Observed SEP Start Time'].to_list()
    obs_et = sub['Observed SEP End Time'].to_list()
    obs_profs = sub['Observed Time Profile'].to_list()
    pred_profs = sub['Predicted Time Profile'].to_list()
    pred_paths = sub['Forecast Path'].to_list()
    model_names = sub['Model'].to_list()
    energy_chan = sub['Energy Channel Key'].to_list()
    
    sepE = []
    sepAE = []
    sepLE = []
    sepALE = []
    sepAPE = []
    sepMAR = [] #Mean Accuracy Ratio
    sepRMSE = []
    sepRMSLE = []
    sepMdSA = []
    sepPE = []
    sepSPE = []
    sepSAPE = []
    sepRlin = []
    sepRlog= []
    sepSlin = []
    sepSlog = []
    

    tp_plotnames = ""
    figname = ""
    tpfigname = ""
    for i in range(len(obs_profs)):
        print("Time profile of " + pred_profs[i] + " compared to observations.")
        all_obs_dates = []
        all_obs_flux = []
        #Read in and combine time profiles of observations inside
        #prediction window
        print("======NAMES OF OBSERVED TIME PROFILE++++")
        obs_fnames = obs_profs[i].strip().split(",")
        for j in range(len(obs_fnames)):
            dt, flx = profile.read_single_time_profile(obs_fnames[j])
            all_obs_dates.append(dt)
            all_obs_flux.append(flx)
        
        obs_dates, obs_flux = profile.combine_time_profiles(all_obs_dates,
            all_obs_flux)
        pred_dates, pred_flux = profile.read_single_time_profile(pred_paths[i]
            + pred_profs[i])
        if pred_flux == []:
            return
        
        #If all the flux values are zero, then will make the zip lines crash.
        test = [i for i in range(len(pred_flux)) if pred_flux[i] == 0]
        if len(test) == len(pred_flux):
            continue
        
        #Remove zeros
        obs_flux, obs_dates = zip(*filter(lambda x:x[0]>0.0, zip(obs_flux,
            obs_dates)))
        pred_flux, pred_dates = zip(*filter(lambda x:x[0]>0.0, zip(pred_flux, pred_dates)))
        
        #If predicted time profile is all zeros
        if pred_flux == []:
            continue
        
        #Interpolate observed time profile onto predicted timestamps
        obs_flux_interp = profile.interp_timeseries(obs_dates, obs_flux, "log",
            pred_dates)
        
        #Trim the time profiles to the observed start and end time
        trim_pred_dates, trim_pred_flux = profile.trim_profile(obs_st[i],
                obs_et[i], pred_dates, pred_flux)
        trim_obs_dates, trim_obs_flux = profile.trim_profile(obs_st[i],
                obs_et[i], pred_dates,  obs_flux_interp)
        
        
        #PLOT TIME PROFILE TO CHECK
        date = [obs_dates, trim_obs_dates, pred_dates, trim_pred_dates]
        values = [obs_flux, trim_obs_flux, pred_flux, trim_pred_flux]
        labels=["Observations", "Interp Trimmed Obs", "Model", "Trimmed Model"]
        str_date = date_to_string(pred_dates[0])
        title = model_names[i] + ", " + energy_chan[i] + " Time Profile"
        tpfigname = config.outpath + "/plots/Time_Profile_" + model_names[i] \
            + "_" + energy_chan[i] + "_" + thresh_fnm  + "_" + str_date
        if mismatch:
            tpfigame = tpfigname + "_mm"
        
        if tp_plotnames == "":
            tp_plotnames = tpfigname + ".pdf"
        else:
            tp_plotnames += ";" + tpfigname + ".pdf"
            
            
        plt_tools.plot_time_profile(date, values, labels,
        title=title, x_label="Date", y_min=1e-5, y_max=1e4,
        y_label="Particle Intensity", uselog_x = False, uselog_y = True,
        date_format="year", showplot=False,
        closeplot=True, saveplot=True, figname = tpfigname + ".pdf")
        
        #Check for None and Zero values and remove
        if trim_pred_flux == [] or trim_obs_flux == []: continue
        obs, pred = metrics.remove_none(trim_obs_flux,trim_pred_flux)
        obs, pred = metrics.remove_zero(obs, pred)
        if obs == [] or pred == []: continue
        
        #Calculate a mean metric across an individual time profile
        if len(obs) >= 1 and len(pred) >= 1:
            E1 = statistics.mean(metrics.switch_error_func('E',obs,pred))
            AE1 = statistics.mean(metrics.switch_error_func('AE',obs,pred))
            LE1 = statistics.mean(metrics.switch_error_func('LE',obs,pred))
            ALE1 = statistics.mean(metrics.switch_error_func('ALE',obs,pred))
            APE1 = statistics.mean(metrics.switch_error_func('APE',obs,pred))
            MAR1 =  statistics.mean(metrics.switch_error_func('APE',obs,pred))#Mean Accuracy Ratio
            RMSE1 = metrics.switch_error_func('RMSE',obs,pred)
            RMSLE1 = metrics.switch_error_func('RMSLE',obs,pred)
            MdSA1 = metrics.switch_error_func('MdSA',obs,pred)
            PE1 = statistics.mean(metrics.switch_error_func('PE',obs,pred))
            SPE1 = statistics.mean(metrics.switch_error_func('SPE',obs,pred))
            SAPE1 = statistics.mean(metrics.switch_error_func('SAPE',obs,pred))

            sepE.append(E1)
            sepAE.append(AE1)
            sepLE.append(LE1)
            sepALE.append(ALE1)
            sepAPE.append(APE1)
            sepMAR.append(MAR1) #Mean Accuracy Ratio
            sepRMSE.append(RMSE1)
            sepRMSLE.append(RMSLE1)
            sepMdSA.append(MdSA1)
            sepPE.append(PE1)
            sepSPE.append(SPE1)
            sepSAPE.append(SAPE1)


            #In some cases, the predicted time profile can be constant, i.e.
            #all the same value. This will not allow an appropriate calculation
            #of correlation coefficients
            is_const = False
            indices = [k for k, x in enumerate(pred) if x == pred[0]]
            if len(indices) == len(pred):
                is_const = True
            
            if len(obs) > 1 and not is_const:
                #PEARSON CORRELATION
                r_lin, r_log = metrics.switch_error_func('r',obs,pred)
                s_lin, s_log = metrics.switch_error_func('spearman',obs,pred)
                
                sepRlin.append(r_lin)
                sepRlog.append(r_log)
                sepSlin.append(s_lin)
                sepSlog.append(s_log)
                
                #LINEAR REGRESSION
                obs_np = np.log10(np.array(obs))
                pred_np = np.log10(np.array(pred))
                slope, yint = np.polyfit(obs_np, pred_np, 1)

                #Correlation Plot
                corr_plot = plt_tools.correlation_plot(obs, pred,
                "Time Profile Correlation", xlabel="Observations",
                ylabel=("Model Predictions"),
                use_log = True)

                figname = config.outpath + '/plots/Correlation_time_profile_'\
                    + model + "_" + energy_key.strip() + "_" + thresh_fnm \
                    + "_" + str_date
                if mismatch:
                    figname = figname + "_mm"
                corr_plot.savefig(figname + ".pdf", dpi=300, bbox_inches='tight')
                corr_plot.close()

    #Calculate mean of metrics for all time profiles
    ME = None
    MedE = None
    MAE = None
    MedAE = None
    MLE = None
    MedLE = None
    MALE = None
    MedALE = None
    MAPE = None
    MAR = None #Mean Accuracy Ratio
    RMSE = None
    RMSLE = None
    MdSA = None
    MPE = None
    MSPE = None
    SMAPE = None
    Rlin = None
    Rlog = None
    Slin = None
    Slog = None
    slope = None
    yint = None
    
    if len(sepE) > 1:
        ME = statistics.mean(sepE)
        MedE = statistics.median(sepE)
        MAE = statistics.mean(sepAE)
        MedAE = statistics.median(sepAE)
        MLE = statistics.mean(sepLE)
        MedLE = statistics.median(sepLE)
        MALE = statistics.mean(sepALE)
        MedALE = statistics.median(sepALE)
        MAPE = statistics.mean(sepAPE)
        MAR = statistics.mean(sepMAR) #Mean Accuracy Ratio
        RMSE = statistics.mean(sepRMSE)
        RMSLE = statistics.mean(sepRMSLE)
        MdSA = statistics.mean(sepMdSA)
        MPE = statistics.mean(sepPE)
        MSPE = statistics.mean(sepSPE)
        SMAPE = statistics.mean(sepSAPE)

    if len(sepE) == 1:
        ME = sepE[0]
        MedE = sepE[0]
        MAE = sepAE[0]
        MedAE = sepAE[0]
        MLE = sepLE[0]
        MedLE = sepLE[0]
        MALE = sepALE[0]
        MedALE = sepALE[0]
        MAPE = sepAPE[0]
        MAR = sepMAR[0] #Mean Accuracy Ratio
        RMSE = sepRMSE[0]
        RMSLE = sepRMSLE[0]
        MdSA = sepMdSA[0]
        MPE = sepPE[0]
        MSPE = sepSPE[0]
        SMAPE = sepSAPE[0]

    if len(sepRlin) > 1:
        Rlin = statistics.mean(sepRlin)
        Rlog = statistics.mean(sepRlog)
        Slin = statistics.mean(sepSlin)
        Slog = statistics.mean(sepSlog)
        
    if len(sepRlin) == 1:
        Rlin = sepRlin[0]
        Rlog = sepRlog[0]
        Slin = sepSlin[0]
        Slog = sepSlog[0]

    ####METRICS
    fill_flux_metrics_dict(dict, model, energy_key, thresh_key,
        pred_energy_key, pred_thresh_key, figname,
        slope, yint, Rlin, Rlog, Slin, Slog, ME, MedE, MLE, MedLE, MAE,
        MedAE, MALE, MedALE, MPE, MAPE, MSPE, SMAPE,
        MAR, RMSE, RMSLE, MdSA, tp_plotnames)



def identify_first_not_clear_forecast_strict(df):
    """ Finds the first forecast associated with an SEP event.
        In the case of consecutive forecasts leading up to an SEP event,
        the first forecast will be selected for a series of forecasts that ALL
        predict an SEP event will occur.
        
        INPUT:
        
            :df: (pandas dataframe) forecasts for a single SEP event for a single
                model, energy channel, and threshold

        OUTPUT:
        
            :idx: index indicating row of df associated with first forecast
        
    """
    all_clear = df['Predicted SEP All Clear'].to_list()
    idx = None
    #Search in reverse order checking of forecast is False All Clear
    #As soon as hit a True All Clear, exit
    for i in range(len(all_clear)-1,-1,-1):
        if all_clear[i] == None:
            break
        if all_clear[i] == False:
            idx = i
        if all_clear[i] == True:
            break
    
    return idx


def identify_first_time_forecast_strict(df, pred_key):
    """ Finds the first forecast associated with an SEP event.
        In the case of consecutive forecasts leading up to an SEP event,
        the first forecast will be selected for a series of forecasts that ALL
        predict an SEP event will occur.
        
        INPUT:
        
            :df: (pandas dataframe) forecasts for a single SEP event for a single
                model, energy channel, and threshold
            :pred_key: (string) indicates predicted time, e.g.
                'Predicted SEP Threshold Crossing Time'
                'Predicted SEP Start Time'
                'Predicted SEP End Time'

        OUTPUT:
        
            :idx: index indicating row of df associated with first forecast
        
    """
    times = df[pred_key].to_list()
    idx = None
    for i in range(len(times)-1,-1,-1):
        if pd.isnull(times[i]):
            break
        else:
            idx = i

    return idx


def identify_first_flux_forecast_strict(df, pred_key, thresh_key):
    """ Finds the first forecast associated with an SEP event.
        In the case of consecutive forecasts leading up to an SEP event,
        the first forecast will be selected for a series of forecasts that ALL
        predict an SEP event will occur.
        
        INPUT:
        
            :df: (pandas dataframe) forecasts for a single SEP event for a single
                model, energy channel, and threshold
            :pred_key: (string) indicates predicted time, e.g.
                'Predicted SEP Peak Intensity (Onset Peak)'
                'Predicted SEP Peak Intensity Max (Max Flux)'
            :thresh_key: (string) threshold applied to flux to define SEP event

        OUTPUT:
        
            :idx: index indicating row of df associated with first forecast
        
    """
    threshold = objh.key_to_threshold(thresh_key)
    thresh = threshold['threshold']
    
    fluxes = df[pred_key].to_list()
    idx = None
    for i in range(len(fluxes)-1,-1,-1):
        if fluxes[i] == None:
            break
        elif fluxes[i] >= thresh:
            idx = i
        else:
            break

    return idx




def extract_awt_sub(df, model, energy_key, thresh_key, pred_key, match_key, obs_key=''):
    """ Extracts the forecast to be used to calculate AWT. Compares issue
        time to Observed SEP Threshold Crossing Time, Observed SEP Start Time.
        
        INPUT:
        
            :df: (pandas DataFrame) dataframe containing observed and
                forecasted values
            :pred_key: (string) indicating which forecasted value to use to identify
                forecasts: 'Predicted SEP All Clear', 'Predicted SEP Start Time', etc
            :match_key: (string) match status identifier associated with pred_ref
                'All Clear Match Status', 'Start Time Match Status', etc
            :obs_key: (string, optional) Additional reference time to calculate AWT
                'Observed Peak Intensity (Onset Peak) Time'
                
        OUTPUT:
            
            :sub: (pandas DataFrame) dataframe containing

            
    """
    sub = df.loc[(df['Model'] == model) & (df['Energy Channel Key'] == energy_key)
                & (df['Threshold Key'] == thresh_key)]

    if obs_key != '':
        sub = sub[['Model','Energy Channel Key', 'Threshold Key',
                'Mismatch Allowed',
                'Prediction Energy Channel Key', 'Prediction Threshold Key',
                'Forecast Source', 'Forecast Issue Time',
                'Prediction Window Start', 'Prediction Window End',
                'Observed SEP Threshold Crossing Time',
                'Observed SEP Start Time',
                obs_key, pred_key, match_key]]
    else:
        sub = sub[['Model','Energy Channel Key', 'Threshold Key',
                'Mismatch Allowed',
                'Prediction Energy Channel Key', 'Prediction Threshold Key',
                'Forecast Source', 'Forecast Issue Time',
                'Prediction Window Start', 'Prediction Window End',
                'Observed SEP Threshold Crossing Time',
                'Observed SEP Start Time',
                pred_key, match_key]]

    sub = sub.loc[sub[match_key] == "SEP Event"]

    return sub


def awt_metrics(df, dict, model, energy_key, thresh_key, validation_type):
    """ Metrics for Advanced Warning Time.
        Find the first forecast ahead of SEP events and calculate AWT
        for a given model, energy channel, and threshold.
        
        AWT is calculated by:
        Observed Time - Issue Time
        
        Positive AWT indicates the issue time was BEFORE the observed time.
        Negative AWT indicates that the issue time was AFTER the observed time.
    
        AWT with respect to following times depending on predicted quantity:
            'Observed SEP Threshold Crossing Time'
            'Observed SEP Start Time' (same as above)
            'Observed SEP Peak Intensity (Onset Peak) Time'
            'Observed SEP Peak Intensity Max (Max Flux) Time'
            'Observed SEP End Time'
    
        Any type of forecast can be used to derive AWT except fluence only
        (because no threshold to associate with) and probability only (because
        no probability threshold to determine if probability considered an
        event or not - may add user input probability threshold in the future).
        As long as a quantity was forecasted indicating that there would be an
        SEP event, that forecast qualifies to be used to calculate AWT.
        
        For models that forecast multiple times leading up to an SEP event,
        the AWT will be calculated using the first forecasting in a CONTINUOUS
        series of forecasts indicating that an SEP event will occur.
    
        The AWT will be calculated from forecasts for the various quantities:
            All Clear
            Threshold Crossing Time
            Start Time
            Peak Intensity (Onset Peak)
            Peak Intensity Max (Max Flux)
            End Time
    
        Using the "First" mode with AWT will calculate the warning from
        the very first forecast that predicted the SEP event will occur,
        regardless of whether the forecast switched back to "clear" in
        subsequent forecasts. This may be appropriate for some types of
        forecasts (e.g. peak intensity) and misleading for others (e.g.
        probability or all clear). Use with care.
    
    """
    val_type = ["", "All", "First"]
    if validation_type not in val_type:
        return

    sub = df.loc[(df['Model'] == model) & (df['Energy Channel Key'] == energy_key)
                & (df['Threshold Key'] == thresh_key)]
    if sub.empty:
        return

    #Fill in dictionary
    dict['Model'].append(model)
    dict['Energy Channel'].append(energy_key)
    dict['Threshold'].append(thresh_key)
    dict['Prediction Energy Channel'].append(sub.iloc[0]['Prediction Energy Channel Key'])
    dict['Prediction Threshold'].append(sub.iloc[0]['Prediction Threshold Key'])

    #AWT is always compared to Observed SEP Threshold Crossing Time and
    #Observed SEP Start Time. obs_ref allows for the calculation of AWT wrt
    #another observation time.
    forecasts = [{'pred_key': 'Predicted SEP All Clear',
                    'match_key': 'All Clear Match Status',
                    'obs_key': ''},
                 {'pred_key': 'Predicted SEP Threshold Crossing Time',
                    'match_key': 'Threshold Crossing Time Match Status',
                    'obs_key': ''},
                 {'pred_key': 'Predicted SEP Start Time',
                    'match_key': 'Start Time Match Status',
                    'obs_key': ''},
                 {'pred_key': 'Predicted SEP Peak Intensity (Onset Peak)',
                    'match_key': 'Peak Intensity Match Status',
                    'obs_key': 'Observed SEP Peak Intensity (Onset Peak) Time'},
                 {'pred_key': 'Predicted SEP Peak Intensity Max (Max Flux)',
                    'match_key': 'Peak Intensity Max Match Status',
                    'obs_key': 'Observed SEP Peak Intensity Max (Max Flux) Time'},
#                {'pred_key': 'Predicted Point Intensity',
#                    'match_key': 'All Clear Match Status',
#                    'obs_key': ''},
                 {'pred_key': 'Predicted SEP End Time',
                    'match_key': 'End Time Match Status',
                    'obs_key': 'Observed SEP End Time'}]


    for ftype in forecasts:
        #Extract relevant fields only for forecasts associated with SEP Events
        sub = extract_awt_sub(df, model, energy_key, thresh_key, ftype['pred_key'],
            ftype['match_key'], ftype['obs_key'])
       
        #Create an empty dataframe with the same columns plus AWT info
        cols = sub.columns.to_list()
        cols.append('AWT to Observed SEP Threshold Crossing Time')
        cols.append('AWT to Observed SEP Start Time')
        if ftype['obs_key'] != '':
            cols.append('AWT to ' + ftype['obs_key'])
        sel_df = pd.DataFrame(columns=cols) #Selected forecasts and AWT results
       
       
        #Make a list of the unique SEP events in the df
        sep_events = resume.identify_unique(sub, 'Observed SEP Threshold Crossing Time')
        
        #If only one forecast per SEP event, then no need to do First
        #calculation.
        if validation_type == "First":
            if len(sep_events) == len(sel_df.index):
                #No forecasts for this particular quantity
                #Fill this set of fields in the AWT dict with None
                time_keys = ['Observed SEP Threshold Crossing Time','Observed SEP Start Time']
                if ftype['obs_key'] != '':
                    time_keys.append(ftype['obs_key'])
                for key in time_keys:
                    mean_key = "Mean AWT for " + ftype['pred_key'] + " to " + key
                    median_key = "Median AWT for " + ftype['pred_key'] + " to " + key
                    dict[mean_key].append(None)
                    dict[median_key].append(None)
                
                continue
        
        #For each SEP event, identify the first forecast for that SEP event.
        for sep in sep_events:
            sep_sub = sub.loc[sub['Observed SEP Threshold Crossing Time'] == sep]
            
            idx = None
            if 'All Clear' in ftype['pred_key']:
                if validation_type == "First":
                    sep_sub = extract_all_clear_forecast_type(sep_sub, validation_type)
                
                idx = identify_first_not_clear_forecast_strict(sep_sub)
        
            if 'Time' in ftype['pred_key']:
                if validation_type == "First":
                    sep_sub = extract_time_forecast_type(sep_sub, ftype['pred_key'], validation_type)
                
                idx = identify_first_time_forecast_strict(sep_sub, ftype['pred_key'])
                
            if 'Peak' in ftype['pred_key'] or 'Point' in ftype['pred_key']:
                if validation_type == "First" and 'Peak' in ftype['pred_key']:
                    sep_sub = extract_flux_forecast_type(sep_sub, thresh_key, ftype['pred_key'], ftype['obs_key'], validation_type)

                idx = identify_first_flux_forecast_strict(sep_sub, ftype['pred_key'],
                        thresh_key)
            
            if idx == None:
                continue
            
            row = sep_sub.iloc[idx].to_list()
            
            #Calculate AWT
            issue_time = sep_sub.iloc[idx]['Forecast Issue Time']
            if issue_time == pd.NaT or issue_time == None:
                continue
            
            tct = sep_sub.iloc[idx]['Observed SEP Threshold Crossing Time']
            tc_awt = (tct - issue_time).total_seconds()/(60.*60.) #hours
            #If issue time is more than 7 days later than the threshold crossing time,
            #the assume this is not a realistic issue time and ignore
            if tc_awt < -7.*24.:
                tc_awt = None
            row.append(tc_awt)
            
            st = sep_sub.iloc[idx]['Observed SEP Start Time']
            st_awt = (st - issue_time).total_seconds()/(60.*60.)
            #If issue time is more than 7 days later than the start time,
            #the assume this is not a realistic issue time and ignore
            if st_awt < -7.*24.:
                st_awt = None
            row.append(st_awt)

            if ftype['obs_key'] != '':
                tm = sep_sub.iloc[idx][ftype['obs_key']]
                obs_awt = (tm - issue_time).total_seconds()/(60.*60.)
                #If issue time is more than 7 days later than the observed time,
                #the assume this is not a realistic issue time and ignore
                if obs_awt < -7.*24.:
                    obs_awt = None
                row.append(obs_awt)

            #Insert value into dataframe to save AWT calculations for each SEP
            sel_df.loc[len(sel_df)] = row

        if sel_df.empty:
            #No forecasts for this particular quantity
            #Fill this set of fields in the AWT dict with None
            time_keys = ['Observed SEP Threshold Crossing Time','Observed SEP Start Time']
            if ftype['obs_key'] != '':
                time_keys.append(ftype['obs_key'])
            for key in time_keys:
                mean_key = "Mean AWT for " + ftype['pred_key'] + " to " + key
                median_key = "Median AWT for " + ftype['pred_key'] + " to " + key
                dict[mean_key].append(None)
                dict[median_key].append(None)

            continue

        #May be the case that none of the forecasts had a valid AWT
        #calculation. If every single AWT value is None, then do not
        #output a file or proceed with AWT calculation.
        time_keys = ['Observed SEP Threshold Crossing Time','Observed SEP Start Time']
        if ftype['obs_key'] != '':
            time_keys.append(ftype['obs_key'])
        chk_awts = []
        for key in time_keys:
            chk = sel_df["AWT to " + key].to_list()
            chk_awts.extend([x for x in chk if x != None])

        #Have AWT values for all SEPs for a given model, energy channel, and
        #threshold
        #Write to file if more than None values
        if len(chk_awts) >= 1:
            thresh_fnm = make_thresh_fname(thresh_key)
            fnm = "awt_selections_" + model + "_" + energy_key.strip() + "_" +\
                    thresh_fnm + "_" + ftype['pred_key']
            if bool(sel_df.iloc[0]['Mismatch Allowed']):
                fnm = fnm + "_mm"
            if validation_type != "" and validation_type != "All":
                fnm = fnm + "_" + validation_type
            write_df(sel_df, fnm)


        #Calculate metrics for AWT to different times
        for key in time_keys:
            awts = sel_df["AWT to " + key].to_list()
            awts = [x for x in awts if x != None]
            if len(awts) >= 1:
                mean_awt = statistics.mean(awts)
                median_awt = statistics.median(awts)
            else:
                mean_awt = None
                median_awt = None
            
            mean_key = "Mean AWT for " + ftype['pred_key'] + " to " + key
            median_key = "Median AWT for " + ftype['pred_key'] + " to " + key
            dict[mean_key].append(mean_awt)
            dict[median_key].append(median_awt)

    return



def pretty(d, indent=0):
   for key, value in d.items():
      print('\t' * indent + str(key))
      if isinstance(value, dict):
         pretty(value, indent+1)
      else:
         print('\t' * (indent+1) + str(value))


def calculate_intuitive_metrics(df, model_names, all_energy_channels,
    all_observed_thresholds, validation_type="All"):
    """ Calculate metrics appropriate to each quantity and
        store in dataframes.
            
    Input:
    
        :df: (pandas DataFrame) contains matched observations and predictions
        :model_names: (array of strings) all models read into code
        :all_energy_channels: (array of strings) all energy channel keys associated
            with observations and predictions, passed from match.py
        :all_observed_threshold: (array of strings) all threshold keys associated
            with each energy channel
        :validation_type: (string) indicates whether to use "All", "First",
            "Last", "Max", "Mean" forecast for metrics. The validation types only
            have meaning if multiple forecasts are made for each SEP event.
            
            "All" or "" - all forecasts will be used to calculate all metrics
            "First" - only the first forecast for each SEP event will be used.
                Contingency table won't have any Correct Negatives as they will
                be excluded.
            "Last" - only the last forecast for each SEP event will be used.
                Contingency table won't have any Correct Negatives as they will
                be excluded.
            "Max" - only the maximum valued forecast will be used for each
                SEP event. This selection will only calculate the flux and
                probability-related forecasts (peak, fluence, probability)
            "Mean" - only the mean valued forecast will be used for each
                SEP event. This selection will only calculate the flux and
                probability-related forecasts (peak, fluence, probability)

    Output:
    
        Metrics pandas dataframes
    
    """
    #Check accepted validation types
    #Remove reference to ""
    if validation_type == "All" or validation_type == "all":
        validation_type = ""
    
    all_clear_dict = initialize_all_clear_dict() #All only
    probability_dict = initialize_probability_dict() #All only
    point_intensity_dict = initialize_flux_dict() #All only
    peak_intensity_dict = initialize_flux_dict() #All, First, Last, Max, Mean
    peak_intensity_max_dict = initialize_flux_dict() #All, First, Last, Max, Mean
    fluence_dict = initialize_flux_dict() #All, First, Last, Max, Mean
    profile_dict = initialize_flux_dict() #All, First, Last
    thresh_cross_dict = initialize_time_dict() #All, First, Last
    start_time_dict = initialize_time_dict() #All, First, Last
    end_time_dict = initialize_time_dict() #All, First, Last
    duration_dict = initialize_time_dict() #All, First, Last
    peak_intensity_time_dict = initialize_time_dict() #All, First, Last
    peak_intensity_max_time_dict = initialize_time_dict() #All, First, Last
    max_dict = initialize_flux_dict() #max in prediction window #All only
    awt_dict = initialize_awt_dict() #Advanced Warning Time #All, First
    
    for model in model_names:
        for ek in all_energy_channels:
            for tk in all_observed_thresholds[ek]:
                probability_intuitive_metrics(df, probability_dict,model,ek,tk,
                    validation_type)
                point_intensity_intuitive_metrics(df, point_intensity_dict,
                    model, ek, tk, validation_type)
                peak_intensity_intuitive_metrics(df, peak_intensity_dict,
                    model,ek,tk, validation_type)
                peak_intensity_max_intuitive_metrics(df,
                    peak_intensity_max_dict,model,ek,tk, validation_type)
                fluence_intuitive_metrics(df,fluence_dict, model,ek,tk,
                    validation_type)
                threshold_crossing_intuitive_metrics(df, thresh_cross_dict,
                    model,ek,tk, validation_type)
                start_time_intuitive_metrics(df, start_time_dict,
                    model,ek,tk, validation_type)
                end_time_intuitive_metrics(df, end_time_dict,model,ek,tk,
                    validation_type)
                duration_intuitive_metrics(df, duration_dict,model,ek,tk,
                    validation_type)
                peak_intensity_time_intuitive_metrics(df,
                    peak_intensity_time_dict,model,ek,tk, validation_type)
                peak_intensity_max_time_intuitive_metrics(df,
                    peak_intensity_max_time_dict,model,ek,tk, validation_type)
                all_clear_intuitive_metrics(df, all_clear_dict,model,ek,tk,
                    validation_type)
                time_profile_intuitive_metrics(df, profile_dict,model,ek,tk,
                    validation_type)
                max_flux_in_pred_win_metrics(df, max_dict, model,ek,tk,
                    validation_type)
                awt_metrics(df, awt_dict, model, ek, tk, validation_type)


    print("calculate_intuitive_validation: Completed calculating all metrics for " + validation_type + ": " + str(datetime.datetime.now()))

    prob_metrics_df = pd.DataFrame(probability_dict)
    point_intensity_metrics_df = pd.DataFrame(point_intensity_dict)
    peak_intensity_metrics_df = pd.DataFrame(peak_intensity_dict)
    peak_intensity_max_metrics_df = pd.DataFrame(peak_intensity_max_dict)
    fluence_metrics_df = pd.DataFrame(fluence_dict)
    thresh_cross_metrics_df = pd.DataFrame(thresh_cross_dict)
    start_time_metrics_df = pd.DataFrame(start_time_dict)
    end_time_metrics_df = pd.DataFrame(end_time_dict)
    duration_metrics_df = pd.DataFrame(duration_dict)
    peak_intensity_time_metrics_df = pd.DataFrame(peak_intensity_time_dict)
    peak_intensity_max_time_metrics_df = pd.DataFrame(peak_intensity_max_time_dict)
    all_clear_metrics_df = pd.DataFrame(all_clear_dict)
    time_profile_metrics_df = pd.DataFrame(profile_dict)
    max_metrics_df = pd.DataFrame(max_dict)
<<<<<<< HEAD

    #It is possible for awt_dict to have some empty fields. Remove them
    #for writing to file.
    awt_keys = list(awt_dict.keys())
    for jj in range(len(awt_keys)-1,-1,-1):
        if not awt_dict[awt_keys[jj]]:
            del awt_dict[awt_keys[jj]]
    
    for key, value in awt_dict.items():
        print(key, len(awt_dict[key]))
    
=======
>>>>>>> 0140bc0e
    awt_metrics_df = pd.DataFrame(awt_dict)

    valtype = ""
    if validation_type != "" and validation_type != "All":
        valtype = "_" + validation_type
    if not prob_metrics_df.empty:
        write_df(prob_metrics_df, "probability_metrics" + valtype)
    if not point_intensity_metrics_df.empty:
        write_df(point_intensity_metrics_df, "point_intensity_metrics" + valtype)
    if not peak_intensity_metrics_df.empty:
        write_df(peak_intensity_metrics_df, "peak_intensity_metrics" + valtype)
    if not peak_intensity_max_metrics_df.empty:
        write_df(peak_intensity_max_metrics_df, "peak_intensity_max_metrics" + valtype)
    if not fluence_metrics_df.empty:
        write_df(fluence_metrics_df, "fluence_metrics" + valtype)
    if not thresh_cross_metrics_df.empty:
        write_df(thresh_cross_metrics_df, "threshold_crossing_metrics" + valtype)
    if not start_time_metrics_df.empty:
        write_df(start_time_metrics_df, "start_time_metrics" + valtype)
    if not end_time_metrics_df.empty:
        write_df(end_time_metrics_df, "end_time_metrics" + valtype)
    if not duration_metrics_df.empty:
        write_df(duration_metrics_df, "duration_metrics" + valtype)
    if not peak_intensity_time_metrics_df.empty:
        write_df(peak_intensity_time_metrics_df, "peak_intensity_time_metrics" + valtype)
    if not peak_intensity_max_time_metrics_df.empty:
        write_df(peak_intensity_max_time_metrics_df, "peak_intensity_max_time_metrics" + valtype)
    if not all_clear_metrics_df.empty:
        write_df(all_clear_metrics_df, "all_clear_metrics" + valtype)
    if not time_profile_metrics_df.empty:
        write_df(time_profile_metrics_df, "time_profile_metrics" + valtype)
    if not max_metrics_df.empty:
        write_df(max_metrics_df, "max_flux_in_pred_win_metrics" + valtype)
    if not awt_metrics_df.empty:
        write_df(awt_metrics_df, "awt_metrics" + valtype)

    print("calculate_intuitive_validation: Wrote out all metrics for " + validation_type + " to file: " + str(datetime.datetime.now()))




def intuitive_validation(matched_sphinx, model_names, all_energy_channels,
    all_observed_thresholds, observed_sep_events, DoResume=False, r_df=None):
    """ In the intuitive_validation subroutine, forecasts are validated in a
        way similar to which people would interpret forecasts.
    
        Forecasts are assessed (or useful to end users) up until the observed
        phenomenon happens. For example, only forecasts of peak flux are
        useful up until the observed peak happens. After that, a human would
        mentally filter out any additional forecasts for peak coming in from
        a model. Or, if the model's prediction window is large enough,
        continued peak flux forecasts could/would be interpreted for the
        next possible SEP event.
        
        In match.py, observed values have been matched to predicted values
        only if the last trigger or input time for the prediction was before
        the observed phenomenon.
        
        If a forecast was issued after the observed phenomenon, that forecast
        is ignored or, if the prediction window is large and extends past the
        current SEP event, is considered as a forecast for a next SEP event.
        
        This subroutine compared the predicted values to the matched
        observed values
        
        
    Input:
    
        :matched_sphinx: (SPHINX object) contains a Forecast object,
            Observation objects that are inside the forecast prediction
            window, and the observed values that are appropriately matched up
            to the forecast given the timing of the triggers/inputs and
            observed phenomena
        :model_names: (str array) array of the models whose predictions were
            read into the code
        :all_observed_thresholds: (dict) dictionary organized by energy
            channel and thresholds that were applied to observations (only
            predictions corresponding to thresholds that were applied to the
            observations can be validated)
        :observed_sep_events: (dict) dictionary organized by model name,
            energy channel, and threshold containing all unique observed SEP
            events that fell inside a forecast prediction window
        :DoResume: (bool) boolean to indicate whether the user wants to resume
            building on a previous run of SPHINX
        :r_df: (pandas dataframe) dataframe created from a previous run of
            SPHINX. Newly input predictions will be appended.
    
    Output:
    
    
    
    """
    print("intuitive_validation: Beginning validation process: " + str(datetime.datetime.now()))
    # Make sure the output directories exist
    prepare_outdirs()
    
    #For each model and predicted quantity, create arrays of paired up values
    #so can calculate metrics
    print("intuitive_validation: Filling dataframe with information from matched sphinx objects: " + str(datetime.datetime.now()))

    df = fill_df(matched_sphinx, model_names,
            all_energy_channels, all_observed_thresholds, DoResume)
 
    print("intuitive_validation: Completed filling dataframe (and possibly writing): " + str(datetime.datetime.now()))

    ###RESUME WILL APPEND DF TO PREVIOUS DF
    print("Resume boolean is " + str(DoResume))
    if DoResume:
        print("intuitive_validation: Resuming from a previous run. Concatenating new dataframe and previous dataframe: " + str(datetime.datetime.now()))
 
        df = pd.concat([r_df, df], ignore_index=True)

        print("intuitive_validation: Completed concatenation. Writing out to file: " + str(datetime.datetime.now()))

        write_df(df, "SPHINX_dataframe")

        print("intuitive_validation: Completed writing SPHINX_dataframe to file: " + str(datetime.datetime.now()))

        model_names = resume.identify_unique(df, 'Model')
        all_energy_channels = resume.identify_unique(df, 'Energy Channel Key')
        all_observed_thresholds = resume.identify_thresholds_per_energy_channel(df)

    print("intuitive_validation: Calculating metrics from dataframe: " + str(datetime.datetime.now()))
 
 
    validation_type = ["All", "First", "Last", "Max", "Mean"]
    for type in validation_type:
        calculate_intuitive_metrics(df, model_names, all_energy_channels,
                all_observed_thresholds, type)
 
    print("intuitive_validation: Validation process complete: " + str(datetime.datetime.now()))<|MERGE_RESOLUTION|>--- conflicted
+++ resolved
@@ -3524,20 +3524,6 @@
     all_clear_metrics_df = pd.DataFrame(all_clear_dict)
     time_profile_metrics_df = pd.DataFrame(profile_dict)
     max_metrics_df = pd.DataFrame(max_dict)
-<<<<<<< HEAD
-
-    #It is possible for awt_dict to have some empty fields. Remove them
-    #for writing to file.
-    awt_keys = list(awt_dict.keys())
-    for jj in range(len(awt_keys)-1,-1,-1):
-        if not awt_dict[awt_keys[jj]]:
-            del awt_dict[awt_keys[jj]]
-    
-    for key, value in awt_dict.items():
-        print(key, len(awt_dict[key]))
-    
-=======
->>>>>>> 0140bc0e
     awt_metrics_df = pd.DataFrame(awt_dict)
 
     valtype = ""
