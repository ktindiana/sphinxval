--- conflicted
+++ resolved
@@ -957,10 +957,7 @@
     obs = sub['Observed SEP Threshold Crossing Time'].to_list()
     pred = sub['Predicted SEP Threshold Crossing Time'].to_list()
     td = (sub['Predicted SEP Threshold Crossing Time'] - sub['Observed SEP Threshold Crossing Time'])
-<<<<<<< HEAD
-=======
-
->>>>>>> 9c443a92
+
     td = td.dt.total_seconds()/(60*60) #convert to hours
     td = td.to_list()
     abs_td = [abs(x) for x in td]
@@ -1081,14 +1078,11 @@
 
     obs = sub['Observed SEP Duration']
     pred = sub['Predicted SEP Duration']
-<<<<<<< HEAD
     obs1 = (sub['Observed SEP End Time'] - sub['Observed SEP Start Time'])
     pred1 = (sub['Predicted SEP End Time'] - sub['Predicted SEP Start Time'])
     
     obs1 = obs1.dt.total_seconds()/(60*60) #convert to hours
     pred1 = pred1.dt.total_seconds()/(60*60)
-=======
->>>>>>> 9c443a92
 
     td = pred - obs #shorter duration is negative
     td = td.to_list()
@@ -1275,18 +1269,11 @@
         #Interpolate observed time profile onto predicted timestamps
         obs_flux_interp = profile.interp_timeseries(obs_dates, obs_flux, "log", pred_dates)
         
-<<<<<<< HEAD
-        #Check for None values and remove
-        obs, pred = profile.remove_none(obs_flux_interp,pred_flux)
-        obs, pred = profile.remove_zero(obs, pred)
-
-=======
         #Trim the time profiles to the observed start and end time
         trim_pred_dates, trim_pred_flux = profile.trim_profile(obs_st[i], obs_et[i], pred_dates, pred_flux)
         trim_obs_dates, trim_obs_flux = profile.trim_profile(obs_st[i], obs_et[i], pred_dates, obs_flux_interp)
         
         
->>>>>>> 9c443a92
         #PLOT TIME PROFILE TO CHECK
         date = [obs_dates, trim_obs_dates, pred_dates, trim_pred_dates]
         values = [obs_flux, trim_obs_flux, pred_flux, trim_pred_flux]
@@ -1301,10 +1288,6 @@
         y_label="Particle Intensity", uselog_x = False, uselog_y = True,
         date_format="year", showplot=False,
         closeplot=True, saveplot=True, figname = figname)
-<<<<<<< HEAD
-
-=======
-        
         
         #Check for None and Zero values and remove
         if trim_pred_flux == [] or trim_obs_flux == []: continue
@@ -1312,8 +1295,6 @@
         obs, pred = profile.remove_zero(obs, pred)
         if obs == [] or pred == []: continue
         
-        
->>>>>>> 9c443a92
         #Calculate a mean metric across an individual time profile
         if len(obs) >= 1 and len(pred) >= 1:
             E1 = statistics.mean(metrics.switch_error_func('E',obs,pred))
