--- conflicted
+++ resolved
@@ -694,26 +694,17 @@
         all_clear, threshold, threshold_units, probability_threshold = \
                 vjson.dict_to_all_clear(dataD)
         if all_clear is not None:
-<<<<<<< HEAD
-            self.all_clear = All_Clear(all_clear, threshold, threshold_units,
-                probability_threshold)
-=======
             if threshold is None or threshold_units is None:
                 logger.warning("CORRUPT FORECAST: All clear value predicted "
                     "but no threshold specified. Excluding " + self.source)
             else:
                 self.all_clear = All_Clear(all_clear, threshold,
                     threshold_units, probability_threshold)
->>>>>>> 9dda74e4
 
         #Load Point Intensity
         intensity, units, uncertainty, uncertainty_low, uncertainty_high,\
             time = vjson.dict_to_flux_intensity('point_intensity', dataD)
-<<<<<<< HEAD
         if not pd.isnull(intensity):
-=======
-        if intensity is not None:
->>>>>>> 9dda74e4
             self.point_intensity = Flux_Intensity('point_intensity', intensity, units,
                 uncertainty, uncertainty_low, uncertainty_high, time)
 
@@ -721,22 +712,14 @@
         #Load (Onset) Peak Intensity
         intensity, units, uncertainty, uncertainty_low, uncertainty_high,\
             time = vjson.dict_to_flux_intensity('peak_intensity', dataD)
-<<<<<<< HEAD
         if not pd.isnull(intensity):
-=======
-        if intensity is not None:
->>>>>>> 9dda74e4
             self.peak_intensity = Flux_Intensity('peak_intensity', intensity, units,
                 uncertainty, uncertainty_low, uncertainty_high, time)
             
         #Load Max Intensity
         intensity, units, uncertainty, uncertainty_low, uncertainty_high,\
             time = vjson.dict_to_flux_intensity('peak_intensity_max', dataD)
-<<<<<<< HEAD
         if not pd.isnull(intensity):
-=======
-        if intensity is not None:
->>>>>>> 9dda74e4
             self.peak_intensity_max = Flux_Intensity('peak_intensity_max', intensity, units,
                 uncertainty, uncertainty_low, uncertainty_high, time)
         
@@ -745,19 +728,12 @@
             for event in dataD['event_lengths']:
                 start_time, end_time, threshold, threshold_units,=\
                     vjson.dict_to_event_length(event)
-<<<<<<< HEAD
                 if not pd.isnull(start_time):
-                    self.event_lengths.append(Event_Length(start_time,
-                        end_time, threshold, threshold_units))
-=======
-                if start_time is not None:
                     if threshold is None or threshold_units is None:
                         logger.warning("CORRUPT FORECAST: Event Lengths predicted but no threshold specified. Excluding " + self.source)
                     else:
                         self.event_lengths.append(Event_Length(start_time,
-                            end_time, threshold, threshold_units))
->>>>>>> 9dda74e4
-        
+                            end_time, threshold, threshold_units))        
 
         #Load Fluence
         if 'fluences' in dataD:
@@ -788,18 +764,12 @@
                 threshold_units, fluence_units, fluence_spectrum =\
                     vjson.dict_to_fluence_spectrum(spectrum)
                 if fluence_spectrum is not None:
-<<<<<<< HEAD
-                    self.fluence_spectra.append(Fluence_Spectrum(start_time,
-                        end_time, threshold_start, threshold_end,
-                        threshold_units, fluence_units, fluence_spectrum))
-=======
                     if threshold is None or threshold_units is None:
                         logger.warning("CORRUPT FORECAST: Fluence Spectrum predicted but no threshold specified. Excluding " + self.source)
                     else:
                         self.fluence_spectra.append(Fluence_Spectrum(start_time,
                             end_time, threshold_start, threshold_end,
                             threshold_units, fluence_units, fluence_spectrum))
->>>>>>> 9dda74e4
 
 
         #Load Threshold Crossings
@@ -807,18 +777,12 @@
             for cross in dataD['threshold_crossings']:
                 crossing_time, uncertainty, threshold, \
                 threshold_units = vjson.dict_to_threshold_crossing(cross)
-<<<<<<< HEAD
                 if not pd.isnull(crossing_time):
-                    self.threshold_crossings.append(Threshold_Crossing(
-                    crossing_time, uncertainty, threshold, threshold_units))
-=======
-                if crossing_time is not None:
                     if threshold is None or threshold_units is None:
                         logger.warning("CORRUPT FORECAST: Threshold Crossing predicted but no threshold specified. Excluding " + self.source)
                     else:
                         self.threshold_crossings.append(Threshold_Crossing(
                             crossing_time, uncertainty, threshold, threshold_units))
->>>>>>> 9dda74e4
 
 
         #Load Probabilities
@@ -826,18 +790,12 @@
             for prob in dataD['probabilities']:
                 probability_value, uncertainty, threshold,\
                 threshold_units = vjson.dict_to_probability(prob)
-<<<<<<< HEAD
                 if not pd.isnull(probability_value):
-                    self.probabilities.append(Probability(probability_value,
-                        uncertainty, threshold, threshold_units))
-=======
-                if probability_value is not None:
                     if threshold is None or threshold_units is None:
                         logger.warning("CORRUPT FORECAST: Probability predicted but no threshold specified. Excluding " + self.source)
                     else:
                         self.probabilities.append(Probability(probability_value,
                             uncertainty, threshold, threshold_units))
->>>>>>> 9dda74e4
                     
         return is_good
 
@@ -1436,19 +1394,13 @@
         self.thresholds = [] #all of the thresholds in the observations
         self.threshold_crossed_in_pred_win = {} #filenames of the
             #observations that satisfy the criteria (self.source)
-<<<<<<< HEAD
-        self.last_eruption_time = pd.NaT
-        self.last_trigger_time = pd.NaT
-        self.last_input_time = pd.NaT
-=======
         self.all_threshold_crossing_times = {} #threshold crossing times
             #that occur in the prediction window, regardless of whether
             #SPHINX determines that the forecast should be associated
             #with these times. Primary for interpretation of match results.
-        self.last_eruption_time = None
-        self.last_trigger_time = None
-        self.last_input_time = None
->>>>>>> 9dda74e4
+        self.last_eruption_time = pd.NaT
+        self.last_trigger_time = pd.NaT
+        self.last_input_time = pd.NaT
         
         #Indicate whether a forecast was originally matched to an SEP event
         #and then unmatched in match.py/revise_eruption_matches()
@@ -2241,11 +2193,7 @@
         predicted = self.prediction.all_clear.all_clear_boolean
         match_status = self.all_clear_match_status
         
-<<<<<<< HEAD
         if predicted is None:
-=======
-        if predicted == None:
->>>>>>> 9dda74e4
             return predicted, match_status
 
         pred_threshold = {'threshold': self.prediction.all_clear.threshold,
