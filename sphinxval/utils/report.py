--- conflicted
+++ resolved
@@ -1165,7 +1165,6 @@
         
         
         for j in range(0, len(appendage_set_list)):
-<<<<<<< HEAD
             html_text += add_tab(appendage_set_list[j].replace('_', ''), markdown_texts[appendage_set_list[j]])
         
         
@@ -1173,10 +1172,6 @@
         validation_reference_text_html += validation_reference_subtext_html
         validation_reference_text_html += add_collapsible_segment_end()
         html_text += convert_markdown_to_html(validation_reference_text_html)
-=======
-            html_text += add_tab(appendage_set_list[j].replace('_', ''), markdown_texts[appendage_set_list[j]], model)
-        html_text += convert_markdown_to_html(validation_reference_text, model, validation_reference=True)
->>>>>>> bb7b33e0
         html_filename = config.reportpath + '/' + model + '_report.html'
         a = open(html_filename, 'w')
         a.write(html_text)
